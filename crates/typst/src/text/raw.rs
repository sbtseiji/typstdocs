use std::hash::Hash;
use std::ops::Range;
use std::sync::Arc;

use ecow::{eco_format, EcoString, EcoVec};
use once_cell::sync::Lazy;
use once_cell::unsync::Lazy as UnsyncLazy;
use syntect::highlighting::{self as synt, Theme};
use syntect::parsing::{SyntaxDefinition, SyntaxSet, SyntaxSetBuilder};
use unicode_segmentation::UnicodeSegmentation;

use super::Lang;
use crate::diag::{At, FileError, HintedStrResult, SourceResult, StrResult};
use crate::engine::Engine;
use crate::foundations::{
    cast, elem, scope, Args, Array, Bytes, Content, Fold, NativeElement, Packed,
    PlainText, Show, ShowSet, Smart, StyleChain, Styles, Synthesize, Value,
};
<<<<<<< HEAD
use crate::layout::{BlockElem, Em, HAlignment};
=======
use crate::layout::{BlockBody, BlockElem, Em, HAlignment};
>>>>>>> 737895d7
use crate::model::{Figurable, ParElem};
use crate::syntax::{split_newlines, LinkedNode, Span, Spanned};
use crate::text::{
    FontFamily, FontList, Hyphenate, LinebreakElem, LocalName, TextElem, TextSize,
};
use crate::visualize::Color;
use crate::{syntax, World};

// Shorthand for highlighter closures.
type StyleFn<'a> =
    &'a mut dyn FnMut(usize, &LinkedNode, Range<usize>, synt::Style) -> Content;
type LineFn<'a> = &'a mut dyn FnMut(usize, Range<usize>, &mut Vec<Content>);
type ThemeArgType = Smart<Option<EcoString>>;

/// Raw text with optional syntax highlighting.
///
/// Displays the text verbatim and in a monospace font. This is typically used
/// to embed computer code into your document.
///
/// # Example
/// ````example
/// Adding `rbx` to `rcx` gives
/// the desired result.
///
/// What is ```rust fn main()``` in Rust
/// would be ```c int main()``` in C.
///
/// ```rust
/// fn main() {
///     println!("Hello World!");
/// }
/// ```
///
/// This has ``` `backticks` ``` in it
/// (but the spaces are trimmed). And
/// ``` here``` the leading space is
/// also trimmed.
/// ````
///
/// You can also construct a [`raw`] element programmatically from a string (and
/// provide the language tag via the optional [`lang`]($raw.lang) argument).
/// ```example
/// #raw("fn " + "main() {}", lang: "rust")
/// ```
///
/// # Syntax
/// This function also has dedicated syntax. You can enclose text in 1 or 3+
/// backticks (`` ` ``) to make it raw. Two backticks produce empty raw text.
/// This works both in markup and code.
///
/// When you use three or more backticks, you can additionally specify a
/// language tag for syntax highlighting directly after the opening backticks.
/// Within raw blocks, everything (except for the language tag, if applicable)
/// is rendered as is, in particular, there are no escape sequences.
///
/// The language tag is an identifier that directly follows the opening
/// backticks only if there are three or more backticks. If your text starts
/// with something that looks like an identifier, but no syntax highlighting is
/// needed, start the text with a single space (which will be trimmed) or use
/// the single backtick syntax. If your text should start or end with a
/// backtick, put a space before or after it (it will be trimmed).
#[elem(
    scope,
    title = "Raw Text / Code",
    Synthesize,
    Show,
    ShowSet,
    LocalName,
    Figurable,
    PlainText
)]
pub struct RawElem {
    /// The raw text.
    ///
    /// You can also use raw blocks creatively to create custom syntaxes for
    /// your automations.
    ///
    /// ````example
    /// // Parse numbers in raw blocks with the
    /// // `mydsl` tag and sum them up.
    /// #show raw.where(lang: "mydsl"): it => {
    ///   let sum = 0
    ///   for part in it.text.split("+") {
    ///     sum += int(part.trim())
    ///   }
    ///   sum
    /// }
    ///
    /// ```mydsl
    /// 1 + 2 + 3 + 4 + 5
    /// ```
    /// ````
    #[required]
    pub text: RawContent,

    /// Whether the raw text is displayed as a separate block.
    ///
    /// In markup mode, using one-backtick notation makes this `{false}`.
    /// Using three-backtick notation makes it `{true}` if the enclosed content
    /// contains at least one line break.
    ///
    /// ````example
    /// // Display inline code in a small box
    /// // that retains the correct baseline.
    /// #show raw.where(block: false): box.with(
    ///   fill: luma(240),
    ///   inset: (x: 3pt, y: 0pt),
    ///   outset: (y: 3pt),
    ///   radius: 2pt,
    /// )
    ///
    /// // Display block code in a larger block
    /// // with more padding.
    /// #show raw.where(block: true): block.with(
    ///   fill: luma(240),
    ///   inset: 10pt,
    ///   radius: 4pt,
    /// )
    ///
    /// With `rg`, you can search through your files quickly.
    /// This example searches the current directory recursively
    /// for the text `Hello World`:
    ///
    /// ```bash
    /// rg "Hello World"
    /// ```
    /// ````
    #[default(false)]
    pub block: bool,

    /// The language to syntax-highlight in.
    ///
    /// Apart from typical language tags known from Markdown, this supports the
    /// `{"typ"}`, `{"typc"}`, and `{"typm"}` tags for
    /// [Typst markup]($reference/syntax/#markup),
    /// [Typst code]($reference/syntax/#code), and
    /// [Typst math]($reference/syntax/#math), respectively.
    ///
    /// ````example
    /// ```typ
    /// This is *Typst!*
    /// ```
    ///
    /// This is ```typ also *Typst*```, but inline!
    /// ````
    #[borrowed]
    pub lang: Option<EcoString>,

    /// The horizontal alignment that each line in a raw block should have.
    /// This option is ignored if this is not a raw block (if specified
    /// `block: false` or single backticks were used in markup mode).
    ///
    /// By default, this is set to `{start}`, meaning that raw text is
    /// aligned towards the start of the text direction inside the block
    /// by default, regardless of the current context's alignment (allowing
    /// you to center the raw block itself without centering the text inside
    /// it, for example).
    ///
    /// ````example
    /// #set raw(align: center)
    ///
    /// ```typc
    /// let f(x) = x
    /// code = "centered"
    /// ```
    /// ````
    #[default(HAlignment::Start)]
    pub align: HAlignment,

    /// One or multiple additional syntax definitions to load. The syntax
    /// definitions should be in the
    /// [`sublime-syntax` file format](https://www.sublimetext.com/docs/syntax.html).
    ///
    /// ````example
    /// #set raw(syntaxes: "SExpressions.sublime-syntax")
    ///
    /// ```sexp
    /// (defun factorial (x)
    ///   (if (zerop x)
    ///     ; with a comment
    ///     1
    ///     (* x (factorial (- x 1)))))
    /// ```
    /// ````
    #[parse(
        let (syntaxes, syntaxes_data) = parse_syntaxes(engine, args)?;
        syntaxes
    )]
    #[fold]
    pub syntaxes: SyntaxPaths,

    /// The raw file buffers of syntax definition files.
    #[internal]
    #[parse(syntaxes_data)]
    #[fold]
    pub syntaxes_data: Vec<Bytes>,

    /// The theme to use for syntax highlighting. Theme files should be in the
    /// [`tmTheme` file format](https://www.sublimetext.com/docs/color_schemes_tmtheme.html).
    ///
    /// Applying a theme only affects the color of specifically highlighted
    /// text. It does not consider the theme's foreground and background
    /// properties, so that you retain control over the color of raw text. You
    /// can apply the foreground color yourself with the [`text`] function and
    /// the background with a [filled block]($block.fill). You could also use
    /// the [`xml`] function to extract these properties from the theme.
    ///
    /// Additionally, you can set the theme to `{none}` to disable highlighting.
    ///
    /// ````example
    /// #set raw(theme: "halcyon.tmTheme")
    /// #show raw: it => block(
    ///   fill: rgb("#1d2433"),
    ///   inset: 8pt,
    ///   radius: 5pt,
    ///   text(fill: rgb("#a2aabc"), it)
    /// )
    ///
    /// ```typ
    /// = Chapter 1
    /// #let hi = "Hello World"
    /// ```
    /// ````
    #[parse(
        let (theme_path, theme_data) = parse_theme(engine, args)?;
        theme_path
    )]
    #[borrowed]
    pub theme: ThemeArgType,

    /// The raw file buffer of syntax theme file.
    #[internal]
    #[parse(theme_data.map(Some))]
    #[borrowed]
    pub theme_data: Option<Bytes>,

    /// The size for a tab stop in spaces. A tab is replaced with enough spaces to
    /// align with the next multiple of the size.
    ///
    /// ````example
    /// #set raw(tab-size: 8)
    /// ```tsv
    /// Year	Month	Day
    /// 2000	2	3
    /// 2001	2	1
    /// 2002	3	10
    /// ```
    /// ````
    #[default(2)]
    pub tab_size: usize,

    /// The stylized lines of raw text.
    ///
    /// Made accessible for the [`raw.line` element]($raw.line).
    /// Allows more styling control in `show` rules.
    #[synthesized]
    pub lines: Vec<Packed<RawLine>>,
}

#[scope]
impl RawElem {
    #[elem]
    type RawLine;
}

impl RawElem {
    /// The supported language names and tags.
    pub fn languages() -> Vec<(&'static str, Vec<&'static str>)> {
        RAW_SYNTAXES
            .syntaxes()
            .iter()
            .map(|syntax| {
                (
                    syntax.name.as_str(),
                    syntax.file_extensions.iter().map(|s| s.as_str()).collect(),
                )
            })
            .chain([
                ("Typst", vec!["typ"]),
                ("Typst (code)", vec!["typc"]),
                ("Typst (math)", vec!["typm"]),
            ])
            .collect()
    }
}

impl Synthesize for Packed<RawElem> {
    fn synthesize(&mut self, _: &mut Engine, styles: StyleChain) -> SourceResult<()> {
        let seq = self.highlight(styles);
        self.push_lines(seq);
        Ok(())
    }
}

impl Packed<RawElem> {
    #[comemo::memoize]
    fn highlight(&self, styles: StyleChain) -> Vec<Packed<RawLine>> {
        let elem = self.as_ref();
        let lines = preprocess(elem.text(), styles, self.span());

        let count = lines.len() as i64;
        let lang = elem
            .lang(styles)
            .as_ref()
            .as_ref()
            .map(|s| s.to_lowercase())
            .or(Some("txt".into()));

        let extra_syntaxes = UnsyncLazy::new(|| {
            load_syntaxes(&elem.syntaxes(styles), &elem.syntaxes_data(styles)).unwrap()
        });
        let non_highlighted_result = |lines: EcoVec<(EcoString, Span)>| {
            lines.into_iter().enumerate().map(|(i, (line, line_span))| {
                Packed::new(RawLine::new(
                    i as i64 + 1,
                    count,
                    line.clone(),
                    TextElem::packed(line).spanned(line_span),
                ))
                .spanned(line_span)
            })
        };

        let theme = elem.theme(styles).as_ref().as_ref().map(|theme_path| {
            theme_path.as_ref().map(|path| {
                load_theme(path, elem.theme_data(styles).as_ref().as_ref().unwrap())
                    .unwrap()
            })
        });
        let theme: &Theme = match theme {
            Smart::Auto => &RAW_THEME,
            Smart::Custom(Some(ref theme)) => theme,
            Smart::Custom(None) => return non_highlighted_result(lines).collect(),
        };
        let foreground = theme.settings.foreground.unwrap_or(synt::Color::BLACK);

        let mut seq = vec![];
<<<<<<< HEAD
        if matches!(lang.as_deref(), Some("typ" | "typst" | "typc")) {
=======
        if matches!(lang.as_deref(), Some("typ" | "typst" | "typc" | "typm")) {
>>>>>>> 737895d7
            let text =
                lines.iter().map(|(s, _)| s.clone()).collect::<Vec<_>>().join("\n");
            let root = match lang.as_deref() {
                Some("typc") => syntax::parse_code(&text),
                Some("typm") => syntax::parse_math(&text),
                _ => syntax::parse(&text),
            };

            ThemedHighlighter::new(
                &text,
                LinkedNode::new(&root),
                synt::Highlighter::new(theme),
                &mut |i, _, range, style| {
                    // Find span and start of line.
                    // Note: Dedent is already applied to the text
                    let span = lines.get(i).map_or_else(Span::detached, |l| l.1);
                    let span_offset = text[..range.start]
                        .rfind('\n')
                        .map_or(0, |i| range.start - (i + 1));
                    styled(&text[range], foreground, style, span, span_offset)
                },
                &mut |i, range, line| {
                    let span = lines.get(i).map_or_else(Span::detached, |l| l.1);
                    seq.push(
                        Packed::new(RawLine::new(
                            (i + 1) as i64,
                            count,
                            EcoString::from(&text[range]),
                            Content::sequence(line.drain(..)),
                        ))
                        .spanned(span),
                    );
                },
            )
            .highlight();
        } else if let Some((syntax_set, syntax)) = lang.and_then(|token| {
            RAW_SYNTAXES
                .find_syntax_by_token(&token)
                .map(|syntax| (&*RAW_SYNTAXES, syntax))
                .or_else(|| {
                    extra_syntaxes
                        .find_syntax_by_token(&token)
                        .map(|syntax| (&**extra_syntaxes, syntax))
                })
        }) {
            let mut highlighter = syntect::easy::HighlightLines::new(syntax, theme);
            for (i, (line, line_span)) in lines.into_iter().enumerate() {
                let mut line_content = vec![];
                let mut span_offset = 0;
                for (style, piece) in highlighter
                    .highlight_line(line.as_str(), syntax_set)
                    .into_iter()
                    .flatten()
                {
                    line_content.push(styled(
                        piece,
                        foreground,
                        style,
                        line_span,
                        span_offset,
                    ));
                    span_offset += piece.len();
                }

                seq.push(
                    Packed::new(RawLine::new(
                        i as i64 + 1,
                        count,
                        line,
                        Content::sequence(line_content),
                    ))
                    .spanned(line_span),
                );
            }
        } else {
            seq.extend(non_highlighted_result(lines));
        };

        seq
    }
}

impl Show for Packed<RawElem> {
    #[typst_macros::time(name = "raw", span = self.span())]
    fn show(&self, _: &mut Engine, styles: StyleChain) -> SourceResult<Content> {
        let lines = self.lines().map(|v| v.as_slice()).unwrap_or_default();

        let mut seq = EcoVec::with_capacity((2 * lines.len()).saturating_sub(1));
        for (i, line) in lines.iter().enumerate() {
            if i != 0 {
                seq.push(LinebreakElem::shared().clone());
            }

            seq.push(line.clone().pack());
        }

        let mut realized = Content::sequence(seq);
        if self.block(styles) {
            // Align the text before inserting it into the block.
            realized = realized.aligned(self.align(styles).into());
            realized = BlockElem::new()
                .with_body(Some(BlockBody::Content(realized)))
                .pack()
                .spanned(self.span());
        }

        Ok(realized)
    }
}

impl ShowSet for Packed<RawElem> {
    fn show_set(&self, styles: StyleChain) -> Styles {
        let mut out = Styles::new();
        out.set(TextElem::set_overhang(false));
        out.set(TextElem::set_lang(Lang::ENGLISH));
        out.set(TextElem::set_hyphenate(Hyphenate(Smart::Custom(false))));
        out.set(TextElem::set_size(TextSize(Em::new(0.8).into())));
        out.set(TextElem::set_font(FontList(vec![FontFamily::new("DejaVu Sans Mono")])));
<<<<<<< HEAD
        out.set(SmartQuoteElem::set_enabled(false));
=======
>>>>>>> 737895d7
        if self.block(styles) {
            out.set(ParElem::set_shrink(false));
        }
        out
    }
}

impl LocalName for Packed<RawElem> {
    const KEY: &'static str = "raw";
}

impl Figurable for Packed<RawElem> {}

impl PlainText for Packed<RawElem> {
    fn plain_text(&self, text: &mut EcoString) {
        text.push_str(&self.text().get());
    }
}

/// The content of the raw text.
#[derive(Debug, Clone, Hash, PartialEq)]
pub enum RawContent {
    /// From a string.
    Text(EcoString),
    /// From lines of text.
    Lines(EcoVec<(EcoString, Span)>),
}

impl RawContent {
    /// Returns or synthesizes the text content of the raw text.
    fn get(&self) -> EcoString {
        match self.clone() {
            RawContent::Text(text) => text,
            RawContent::Lines(lines) => {
                let mut lines = lines.into_iter().map(|(s, _)| s);
                if lines.len() <= 1 {
                    lines.next().unwrap_or_default()
                } else {
                    lines.collect::<Vec<_>>().join("\n").into()
                }
            }
        }
    }
}

cast! {
    RawContent,
    self => self.get().into_value(),
    v: EcoString => Self::Text(v),
}

/// A highlighted line of raw text.
///
/// This is a helper element that is synthesized by [`raw`] elements.
///
/// It allows you to access various properties of the line, such as the line
/// number, the raw non-highlighted text, the highlighted text, and whether it
/// is the first or last line of the raw block.
#[elem(name = "line", title = "Raw Text / Code Line", Show, PlainText)]
pub struct RawLine {
    /// The line number of the raw line inside of the raw block, starts at 1.
    #[required]
    pub number: i64,

    /// The total number of lines in the raw block.
    #[required]
    pub count: i64,

    /// The line of raw text.
    #[required]
    pub text: EcoString,

    /// The highlighted raw text.
    #[required]
    pub body: Content,
}

impl Show for Packed<RawLine> {
    #[typst_macros::time(name = "raw.line", span = self.span())]
    fn show(&self, _: &mut Engine, _styles: StyleChain) -> SourceResult<Content> {
        Ok(self.body().clone())
    }
}

impl PlainText for Packed<RawLine> {
    fn plain_text(&self, text: &mut EcoString) {
        text.push_str(self.text());
    }
}

/// Wrapper struct for the state required to highlight typst code.
struct ThemedHighlighter<'a> {
    /// The code being highlighted.
    code: &'a str,
    /// The current node being highlighted.
    node: LinkedNode<'a>,
    /// The highlighter.
    highlighter: synt::Highlighter<'a>,
    /// The current scopes.
    scopes: Vec<syntect::parsing::Scope>,
    /// The current highlighted line.
    current_line: Vec<Content>,
    /// The range of the current line.
    range: Range<usize>,
    /// The current line number.
    line: usize,
    /// The function to style a piece of text.
    style_fn: StyleFn<'a>,
    /// The function to append a line.
    line_fn: LineFn<'a>,
}

impl<'a> ThemedHighlighter<'a> {
    pub fn new(
        code: &'a str,
        top: LinkedNode<'a>,
        highlighter: synt::Highlighter<'a>,
        style_fn: StyleFn<'a>,
        line_fn: LineFn<'a>,
    ) -> Self {
        Self {
            code,
            node: top,
            highlighter,
            range: 0..0,
            scopes: Vec::new(),
            current_line: Vec::new(),
            line: 0,
            style_fn,
            line_fn,
        }
    }

    pub fn highlight(&mut self) {
        self.highlight_inner();

        if !self.current_line.is_empty() {
            (self.line_fn)(
                self.line,
                self.range.start..self.code.len(),
                &mut self.current_line,
            );

            self.current_line.clear();
        }
    }

    fn highlight_inner(&mut self) {
        if self.node.children().len() == 0 {
            let style = self.highlighter.style_for_stack(&self.scopes);
            let segment = &self.code[self.node.range()];

            let mut len = 0;
            for (i, line) in split_newlines(segment).into_iter().enumerate() {
                if i != 0 {
                    (self.line_fn)(
                        self.line,
                        self.range.start..self.range.end + len - 1,
                        &mut self.current_line,
                    );
                    self.range.start = self.range.end + len;
                    self.line += 1;
                }

                let offset = self.node.range().start + len;
                let token_range = offset..(offset + line.len());
                self.current_line.push((self.style_fn)(
                    self.line,
                    &self.node,
                    token_range,
                    style,
                ));

                len += line.len() + 1;
            }

            self.range.end += segment.len();
        }

        for child in self.node.children() {
            let mut scopes = self.scopes.clone();
            if let Some(tag) = crate::syntax::highlight(&child) {
                scopes.push(syntect::parsing::Scope::new(tag.tm_scope()).unwrap())
            }

            std::mem::swap(&mut scopes, &mut self.scopes);
            self.node = child;
            self.highlight_inner();
            std::mem::swap(&mut scopes, &mut self.scopes);
        }
    }
}

fn preprocess(
    text: &RawContent,
    styles: StyleChain,
    span: Span,
) -> EcoVec<(EcoString, Span)> {
    if let RawContent::Lines(lines) = text {
        if lines.iter().all(|(s, _)| !s.contains('\t')) {
            return lines.clone();
        }
    }

    let mut text = text.get();
    if text.contains('\t') {
        let tab_size = RawElem::tab_size_in(styles);
        text = align_tabs(&text, tab_size);
    }
    split_newlines(&text)
        .into_iter()
        .map(|line| (line.into(), span))
        .collect()
}

/// Style a piece of text with a syntect style.
fn styled(
    piece: &str,
    foreground: synt::Color,
    style: synt::Style,
    span: Span,
    span_offset: usize,
) -> Content {
    let mut body = TextElem::packed(piece).spanned(span);

    if span_offset > 0 {
        body = body.styled(TextElem::set_span_offset(span_offset));
    }

    if style.foreground != foreground {
        body = body.styled(TextElem::set_fill(to_typst(style.foreground).into()));
    }

    if style.font_style.contains(synt::FontStyle::BOLD) {
        body = body.strong().spanned(span);
    }

    if style.font_style.contains(synt::FontStyle::ITALIC) {
        body = body.emph().spanned(span);
    }

    if style.font_style.contains(synt::FontStyle::UNDERLINE) {
        body = body.underlined().spanned(span);
    }

    body
}

fn to_typst(synt::Color { r, g, b, a }: synt::Color) -> Color {
    Color::from_u8(r, g, b, a)
}

fn to_syn(color: Color) -> synt::Color {
    let [r, g, b, a] = color.to_rgb().to_vec4_u8();
    synt::Color { r, g, b, a }
}

/// A list of raw syntax file paths.
#[derive(Debug, Default, Clone, PartialEq, Hash)]
pub struct SyntaxPaths(Vec<EcoString>);

cast! {
    SyntaxPaths,
    self => self.0.into_value(),
    v: EcoString => Self(vec![v]),
    v: Array => Self(v.into_iter().map(Value::cast).collect::<HintedStrResult<_>>()?),
}

impl Fold for SyntaxPaths {
    fn fold(self, outer: Self) -> Self {
        Self(self.0.fold(outer.0))
    }
}

/// Load a syntax set from a list of syntax file paths.
#[comemo::memoize]
#[typst_macros::time(name = "load syntaxes")]
fn load_syntaxes(paths: &SyntaxPaths, bytes: &[Bytes]) -> StrResult<Arc<SyntaxSet>> {
    let mut out = SyntaxSetBuilder::new();

    // We might have multiple sublime-syntax/yaml files
    for (path, bytes) in paths.0.iter().zip(bytes.iter()) {
        let src = std::str::from_utf8(bytes).map_err(FileError::from)?;
        out.add(SyntaxDefinition::load_from_str(src, false, None).map_err(|err| {
            eco_format!("failed to parse syntax file `{path}` ({err})")
        })?);
    }

    Ok(Arc::new(out.build()))
}

/// Function to parse the syntaxes argument.
/// Much nicer than having it be part of the `element` macro.
fn parse_syntaxes(
    engine: &mut Engine,
    args: &mut Args,
) -> SourceResult<(Option<SyntaxPaths>, Option<Vec<Bytes>>)> {
    let Some(Spanned { v: paths, span }) =
        args.named::<Spanned<SyntaxPaths>>("syntaxes")?
    else {
        return Ok((None, None));
    };

    // Load syntax files.
    let data = paths
        .0
        .iter()
        .map(|path| {
            let id = span.resolve_path(path).at(span)?;
            engine.world.file(id).at(span)
        })
        .collect::<SourceResult<Vec<Bytes>>>()?;

    // Check that parsing works.
    let _ = load_syntaxes(&paths, &data).at(span)?;

    Ok((Some(paths), Some(data)))
}

#[comemo::memoize]
#[typst_macros::time(name = "load theme")]
fn load_theme(path: &str, bytes: &Bytes) -> StrResult<Arc<synt::Theme>> {
    let mut cursor = std::io::Cursor::new(bytes.as_slice());

    synt::ThemeSet::load_from_reader(&mut cursor)
        .map(Arc::new)
        .map_err(|err| eco_format!("failed to parse theme file `{path}` ({err})"))
}

/// Function to parse the theme argument.
/// Much nicer than having it be part of the `element` macro.
fn parse_theme(
    engine: &mut Engine,
    args: &mut Args,
) -> SourceResult<(Option<ThemeArgType>, Option<Bytes>)> {
    let Some(Spanned { v: path, span }) = args.named::<Spanned<ThemeArgType>>("theme")?
    else {
        // Argument `theme` not found.
        return Ok((None, None));
    };

    let Smart::Custom(path) = path else {
        // Argument `theme` is `auto`.
        return Ok((Some(Smart::Auto), None));
    };

    let Some(path) = path else {
        // Argument `theme` is `none`.
        return Ok((Some(Smart::Custom(None)), None));
    };

    // Load theme file.
    let id = span.resolve_path(&path).at(span)?;
    let data = engine.world.file(id).at(span)?;

    // Check that parsing works.
    let _ = load_theme(&path, &data).at(span)?;

    Ok((Some(Smart::Custom(Some(path))), Some(data)))
}

/// The syntect syntax definitions.
///
/// Syntax set is generated from the syntaxes from the `bat` project
/// <https://github.com/sharkdp/bat/tree/master/assets/syntaxes>
pub static RAW_SYNTAXES: Lazy<syntect::parsing::SyntaxSet> =
    Lazy::new(two_face::syntax::extra_no_newlines);

/// The default theme used for syntax highlighting.
pub static RAW_THEME: Lazy<synt::Theme> = Lazy::new(|| synt::Theme {
    name: Some("Typst Light".into()),
    author: Some("The Typst Project Developers".into()),
    settings: synt::ThemeSettings::default(),
    scopes: vec![
        item("comment", Some("#8a8a8a"), None),
        item("constant.character.escape", Some("#1d6c76"), None),
        item("markup.bold", None, Some(synt::FontStyle::BOLD)),
        item("markup.italic", None, Some(synt::FontStyle::ITALIC)),
        item("markup.underline", None, Some(synt::FontStyle::UNDERLINE)),
        item("markup.raw", Some("#818181"), None),
        item("string.other.math.typst", None, None),
        item("punctuation.definition.math", Some("#298e0d"), None),
        item("keyword.operator.math", Some("#1d6c76"), None),
        item("markup.heading, entity.name.section", None, Some(synt::FontStyle::BOLD)),
        item(
            "markup.heading.typst",
            None,
            Some(synt::FontStyle::BOLD | synt::FontStyle::UNDERLINE),
        ),
        item("punctuation.definition.list", Some("#8b41b1"), None),
        item("markup.list.term", None, Some(synt::FontStyle::BOLD)),
        item("entity.name.label, markup.other.reference", Some("#1d6c76"), None),
        item("keyword, constant.language, variable.language", Some("#d73a49"), None),
        item("storage.type, storage.modifier", Some("#d73a49"), None),
        item("constant", Some("#b60157"), None),
        item("string", Some("#298e0d"), None),
        item("entity.name, variable.function, support", Some("#4b69c6"), None),
        item("support.macro", Some("#16718d"), None),
        item("meta.annotation", Some("#301414"), None),
        item("entity.other, meta.interpolation", Some("#8b41b1"), None),
        item("meta.diff.range", Some("#8b41b1"), None),
        item("markup.inserted, meta.diff.header.to-file", Some("#298e0d"), None),
        item("markup.deleted, meta.diff.header.from-file", Some("#d73a49"), None),
    ],
});

/// Create a syntect theme item.
fn item(
    scope: &str,
    color: Option<&str>,
    font_style: Option<synt::FontStyle>,
) -> synt::ThemeItem {
    synt::ThemeItem {
        scope: scope.parse().unwrap(),
        style: synt::StyleModifier {
            foreground: color.map(|s| to_syn(s.parse::<Color>().unwrap())),
            background: None,
            font_style,
        },
    }
}

/// Replace tabs with spaces to align with multiples of `tab_size`.
fn align_tabs(text: &str, tab_size: usize) -> EcoString {
    let replacement = " ".repeat(tab_size);
    let divisor = tab_size.max(1);
    let amount = text.chars().filter(|&c| c == '\t').count();

    let mut res = EcoString::with_capacity(text.len() - amount + amount * tab_size);
    let mut column = 0;

    for grapheme in text.graphemes(true) {
        match grapheme {
            "\t" => {
                let required = tab_size - column % divisor;
                res.push_str(&replacement[..required]);
                column += required;
            }
            "\n" => {
                res.push_str(grapheme);
                column = 0;
            }
            _ => {
                res.push_str(grapheme);
                column += 1;
            }
        }
    }

    res
}<|MERGE_RESOLUTION|>--- conflicted
+++ resolved
@@ -16,11 +16,7 @@
     cast, elem, scope, Args, Array, Bytes, Content, Fold, NativeElement, Packed,
     PlainText, Show, ShowSet, Smart, StyleChain, Styles, Synthesize, Value,
 };
-<<<<<<< HEAD
-use crate::layout::{BlockElem, Em, HAlignment};
-=======
 use crate::layout::{BlockBody, BlockElem, Em, HAlignment};
->>>>>>> 737895d7
 use crate::model::{Figurable, ParElem};
 use crate::syntax::{split_newlines, LinkedNode, Span, Spanned};
 use crate::text::{
@@ -358,11 +354,7 @@
         let foreground = theme.settings.foreground.unwrap_or(synt::Color::BLACK);
 
         let mut seq = vec![];
-<<<<<<< HEAD
-        if matches!(lang.as_deref(), Some("typ" | "typst" | "typc")) {
-=======
         if matches!(lang.as_deref(), Some("typ" | "typst" | "typc" | "typm")) {
->>>>>>> 737895d7
             let text =
                 lines.iter().map(|(s, _)| s.clone()).collect::<Vec<_>>().join("\n");
             let root = match lang.as_deref() {
@@ -481,10 +473,6 @@
         out.set(TextElem::set_hyphenate(Hyphenate(Smart::Custom(false))));
         out.set(TextElem::set_size(TextSize(Em::new(0.8).into())));
         out.set(TextElem::set_font(FontList(vec![FontFamily::new("DejaVu Sans Mono")])));
-<<<<<<< HEAD
-        out.set(SmartQuoteElem::set_enabled(false));
-=======
->>>>>>> 737895d7
         if self.block(styles) {
             out.set(ParElem::set_shrink(false));
         }
