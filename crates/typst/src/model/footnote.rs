use std::num::NonZeroUsize;
use std::str::FromStr;

use crate::diag::{bail, At, SourceResult, StrResult};
use crate::engine::Engine;
use crate::foundations::{
    cast, elem, scope, Content, Label, NativeElement, Packed, Show, ShowSet, Smart,
    StyleChain, Styles,
};
use crate::introspection::{Count, Counter, CounterUpdate, Locatable, Location};
use crate::layout::{Abs, Em, HElem, Length, Ratio};
use crate::model::{Destination, Numbering, NumberingPattern, ParElem};
use crate::text::{SuperElem, TextElem, TextSize};
use crate::utils::NonZeroExt;
use crate::visualize::{LineElem, Stroke};

/// A footnote.
///
/// Includes additional remarks and references on the same page with footnotes.
/// A footnote will insert a superscript number that links to the note at the
/// bottom of the page. Notes are numbered sequentially throughout your document
/// and can break across multiple pages.
///
/// To customize the appearance of the entry in the footnote listing, see
/// [`footnote.entry`]($footnote.entry). The footnote itself is realized as a
/// normal superscript, so you can use a set rule on the [`super`] function to
/// customize it. You can also apply a show rule to customize only the footnote
/// marker (superscript number) in the running text.
///
/// # Example
/// ```example
/// Check the docs for more details.
/// #footnote[https://typst.app/docs]
/// ```
///
/// The footnote automatically attaches itself to the preceding word, even if
/// there is a space before it in the markup. To force space, you can use the
/// string `[#" "]` or explicit [horizontal spacing]($h).
///
/// By giving a label to a footnote, you can have multiple references to it.
///
/// ```example
/// You can edit Typst documents online.
/// #footnote[https://typst.app/app] <fn>
/// Checkout Typst's website. @fn
/// And the online app. #footnote(<fn>)
/// ```
///
/// _Note:_ Set and show rules in the scope where `footnote` is called may not
/// apply to the footnote's content. See [here][issue] for more information.
///
/// [issue]: https://github.com/typst/typst/issues/1467#issuecomment-1588799440
#[elem(scope, Locatable, Show, Count)]
pub struct FootnoteElem {
    /// How to number footnotes.
    ///
    /// By default, the footnote numbering continues throughout your document.
    /// If you prefer per-page footnote numbering, you can reset the footnote
    /// [counter] in the page [header]($page.header). In the future, there might
    /// be a simpler way to achieve this.
    ///
    /// ```example
    /// #set footnote(numbering: "*")
    ///
    /// Footnotes:
    /// #footnote[Star],
    /// #footnote[Dagger]
    /// ```
    #[borrowed]
    #[default(Numbering::Pattern(NumberingPattern::from_str("1").unwrap()))]
    pub numbering: Numbering,

    /// The content to put into the footnote. Can also be the label of another
    /// footnote this one should point to.
    #[required]
    pub body: FootnoteBody,
}

#[scope]
impl FootnoteElem {
    #[elem]
    type FootnoteEntry;
}

impl FootnoteElem {
    /// Creates a new footnote that the passed content as its body.
    pub fn with_content(content: Content) -> Self {
        Self::new(FootnoteBody::Content(content))
    }

    /// Creates a new footnote referencing the footnote with the specified label.
    pub fn with_label(label: Label) -> Self {
        Self::new(FootnoteBody::Reference(label))
    }

    /// Creates a new footnote referencing the footnote with the specified label,
    /// with the other fields from the current footnote cloned.
    pub fn into_ref(&self, label: Label) -> Self {
        Self {
            body: FootnoteBody::Reference(label),
            ..self.clone()
        }
    }

    /// Tests if this footnote is a reference to another footnote.
    pub fn is_ref(&self) -> bool {
        matches!(self.body(), FootnoteBody::Reference(_))
    }

    /// Returns the content of the body of this footnote if it is not a ref.
    pub fn body_content(&self) -> Option<&Content> {
        match self.body() {
            FootnoteBody::Content(content) => Some(content),
            _ => None,
        }
    }
}

impl Packed<FootnoteElem> {
    /// Returns the location of the definition of this footnote.
    pub fn declaration_location(&self, engine: &Engine) -> StrResult<Location> {
        match self.body() {
            FootnoteBody::Reference(label) => {
                let element = engine.introspector.query_label(*label)?;
                let footnote = element
                    .to_packed::<FootnoteElem>()
                    .ok_or("referenced element should be a footnote")?;
                if self.location() == footnote.location() {
                    bail!("footnote cannot reference itself");
                }
                footnote.declaration_location(engine)
            }
            _ => Ok(self.location().unwrap()),
        }
    }
}

impl Show for Packed<FootnoteElem> {
    #[typst_macros::time(name = "footnote", span = self.span())]
    fn show(&self, engine: &mut Engine, styles: StyleChain) -> SourceResult<Content> {
        let span = self.span();
        let loc = self.declaration_location(engine).at(span)?;
        let numbering = self.numbering(styles);
        let counter = Counter::of(FootnoteElem::elem());
        let num = counter.display_at_loc(engine, loc, styles, numbering)?;
        let sup = SuperElem::new(num).pack().spanned(span);
        let loc = loc.variant(1);
        // Add zero-width weak spacing to make the footnote "sticky".
        Ok(HElem::hole().pack() + sup.linked(Destination::Location(loc)))
    }
}

impl Count for Packed<FootnoteElem> {
    fn update(&self) -> Option<CounterUpdate> {
        (!self.is_ref()).then(|| CounterUpdate::Step(NonZeroUsize::ONE))
    }
}

/// The body of a footnote can be either some content or a label referencing
/// another footnote.
#[derive(Debug, Clone, PartialEq, Hash)]
pub enum FootnoteBody {
    Content(Content),
    Reference(Label),
}

cast! {
    FootnoteBody,
    self => match self {
        Self::Content(v) => v.into_value(),
        Self::Reference(v) => v.into_value(),
    },
    v: Content => Self::Content(v),
    v: Label => Self::Reference(v),
}

/// An entry in a footnote list.
///
<<<<<<< HEAD
/// This function is not intended to be called directly. Instead, it is used
/// in set and show rules to customize footnote listings.
=======
/// This function is not intended to be called directly. Instead, it is used in
/// set and show rules to customize footnote listings.
>>>>>>> 737895d7
///
/// ```example
/// #show footnote.entry: set text(red)
///
/// My footnote listing
/// #footnote[It's down here]
/// has red text!
/// ```
///
<<<<<<< HEAD
/// _Note:_ Set and show rules for `footnote.entry` must be defined at the
/// beginning of the document in order to work correctly. See [here][issue] for
/// more information.
///
/// [issue]: https://github.com/typst/typst/issues/1467#issuecomment-1588799440
=======
/// _Note:_ Footnote entry properties must be uniform across each page run (a
/// page run is a sequence of pages without an explicit pagebreak in between).
/// For this reason, set and show rules for footnote entries should be defined
/// before any page content, typically at the very start of the document.
>>>>>>> 737895d7
#[elem(name = "entry", title = "Footnote Entry", Show, ShowSet)]
pub struct FootnoteEntry {
    /// The footnote for this entry. It's location can be used to determine
    /// the footnote counter state.
    ///
    /// ```example
    /// #show footnote.entry: it => {
    ///   let loc = it.note.location()
    ///   numbering(
    ///     "1: ",
    ///     ..counter(footnote).at(loc),
    ///   )
    ///   it.note.body
    /// }
    ///
    /// Customized #footnote[Hello]
    /// listing #footnote[World! 🌏]
    /// ```
    #[required]
    pub note: Packed<FootnoteElem>,

    /// The separator between the document body and the footnote listing.
    ///
    /// ```example
    /// #set footnote.entry(
    ///   separator: repeat[.]
    /// )
    ///
    /// Testing a different separator.
    /// #footnote[
    ///   Unconventional, but maybe
    ///   not that bad?
    /// ]
    /// ```
    #[default(
        LineElem::new()
            .with_length(Ratio::new(0.3).into())
            .with_stroke(Stroke {
                thickness: Smart::Custom(Abs::pt(0.5).into()),
                ..Default::default()
            })
            .pack()
    )]
    pub separator: Content,

    /// The amount of clearance between the document body and the separator.
    ///
    /// ```example
    /// #set footnote.entry(clearance: 3em)
    ///
    /// Footnotes also need ...
    /// #footnote[
    ///   ... some space to breathe.
    /// ]
    /// ```
    #[default(Em::new(1.0).into())]
    #[resolve]
    pub clearance: Length,

    /// The gap between footnote entries.
    ///
    /// ```example
    /// #set footnote.entry(gap: 0.8em)
    ///
    /// Footnotes:
    /// #footnote[Spaced],
    /// #footnote[Apart]
    /// ```
    #[default(Em::new(0.5).into())]
    #[resolve]
    pub gap: Length,

    /// The indent of each footnote entry.
    ///
    /// ```example
    /// #set footnote.entry(indent: 0em)
    ///
    /// Footnotes:
    /// #footnote[No],
    /// #footnote[Indent]
    /// ```
    #[default(Em::new(1.0).into())]
    pub indent: Length,
}

impl Show for Packed<FootnoteEntry> {
    #[typst_macros::time(name = "footnote.entry", span = self.span())]
    fn show(&self, engine: &mut Engine, styles: StyleChain) -> SourceResult<Content> {
        let span = self.span();
        let note = self.note();
        let number_gap = Em::new(0.05);
        let default = StyleChain::default();
        let numbering = note.numbering(default);
        let counter = Counter::of(FootnoteElem::elem());
        let Some(loc) = note.location() else {
            bail!(
                span, "footnote entry must have a location";
                hint: "try using a query or a show rule to customize the footnote instead"
            );
        };

        let num = counter.display_at_loc(engine, loc, styles, numbering)?;
        let sup = SuperElem::new(num)
            .pack()
            .spanned(span)
            .linked(Destination::Location(loc))
            .located(loc.variant(1));

        Ok(Content::sequence([
            HElem::new(self.indent(styles).into()).pack(),
            sup,
            HElem::new(number_gap.into()).with_weak(true).pack(),
            note.body_content().unwrap().clone(),
        ]))
    }
}

impl ShowSet for Packed<FootnoteEntry> {
    fn show_set(&self, _: StyleChain) -> Styles {
        let text_size = Em::new(0.85);
        let leading = Em::new(0.5);
        let mut out = Styles::new();
        out.set(ParElem::set_leading(leading.into()));
        out.set(TextElem::set_size(TextSize(text_size.into())));
        out
    }
}

cast! {
    FootnoteElem,
    v: Content => v.unpack::<Self>().unwrap_or_else(Self::with_content)
}<|MERGE_RESOLUTION|>--- conflicted
+++ resolved
@@ -176,13 +176,8 @@
 
 /// An entry in a footnote list.
 ///
-<<<<<<< HEAD
-/// This function is not intended to be called directly. Instead, it is used
-/// in set and show rules to customize footnote listings.
-=======
 /// This function is not intended to be called directly. Instead, it is used in
 /// set and show rules to customize footnote listings.
->>>>>>> 737895d7
 ///
 /// ```example
 /// #show footnote.entry: set text(red)
@@ -192,18 +187,10 @@
 /// has red text!
 /// ```
 ///
-<<<<<<< HEAD
-/// _Note:_ Set and show rules for `footnote.entry` must be defined at the
-/// beginning of the document in order to work correctly. See [here][issue] for
-/// more information.
-///
-/// [issue]: https://github.com/typst/typst/issues/1467#issuecomment-1588799440
-=======
 /// _Note:_ Footnote entry properties must be uniform across each page run (a
 /// page run is a sequence of pages without an explicit pagebreak in between).
 /// For this reason, set and show rules for footnote entries should be defined
 /// before any page content, typically at the very start of the document.
->>>>>>> 737895d7
 #[elem(name = "entry", title = "Footnote Entry", Show, ShowSet)]
 pub struct FootnoteEntry {
     /// The footnote for this entry. It's location can be used to determine
