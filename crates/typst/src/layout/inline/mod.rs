--- conflicted
+++ resolved
@@ -37,51 +37,7 @@
     region: Size,
     expand: bool,
 ) -> SourceResult<Fragment> {
-<<<<<<< HEAD
-    #[comemo::memoize]
-    #[allow(clippy::too_many_arguments)]
-    fn cached(
-        children: &[Content],
-        world: Tracked<dyn World + '_>,
-        introspector: Tracked<Introspector>,
-        route: Tracked<Route>,
-        locator: Tracked<Locator>,
-        tracer: TrackedMut<Tracer>,
-        styles: StyleChain,
-        consecutive: bool,
-        region: Size,
-        expand: bool,
-    ) -> SourceResult<Fragment> {
-        let mut locator = Locator::chained(locator);
-        let mut engine = Engine {
-            world,
-            introspector,
-            route: Route::extend(route),
-            locator: &mut locator,
-            tracer,
-        };
-
-        // Collect all text into one string for BiDi analysis.
-        let (text, segments, spans) =
-            collect(children, &mut engine, &styles, region, consecutive)?;
-
-        // Perform BiDi analysis and then prepare paragraph layout by building a
-        // representation on which we can do line breaking without layouting
-        // each and every line from scratch.
-        let p = prepare(&mut engine, children, &text, segments, spans, styles, region)?;
-
-        // Break the paragraph into lines.
-        let lines = linebreak(&engine, &p, region.x - p.hang);
-
-        // Stack the lines into one frame per region.
-        let shrink = ParElem::shrink_in(styles);
-        finalize(&mut engine, &p, &lines, region, expand, shrink)
-    }
-
-    let fragment = cached(
-=======
     layout_inline_impl(
->>>>>>> 737895d7
         children,
         engine.world,
         engine.introspector,
@@ -93,1129 +49,6 @@
         consecutive,
         region,
         expand,
-<<<<<<< HEAD
-    )?;
-
-    engine.locator.visit_frames(&fragment);
-    Ok(fragment)
-}
-
-/// Range of a substring of text.
-type Range = std::ops::Range<usize>;
-
-// The characters by which spacing, inline content and pins are replaced in the
-// paragraph's full text.
-const SPACING_REPLACE: char = ' '; // Space
-const OBJ_REPLACE: char = '\u{FFFC}'; // Object Replacement Character
-
-// Unicode BiDi control characters.
-const LTR_EMBEDDING: char = '\u{202A}';
-const RTL_EMBEDDING: char = '\u{202B}';
-const POP_EMBEDDING: char = '\u{202C}';
-const LTR_ISOLATE: char = '\u{2066}';
-const POP_ISOLATE: char = '\u{2069}';
-
-/// A paragraph representation in which children are already layouted and text
-/// is already preshaped.
-///
-/// In many cases, we can directly reuse these results when constructing a line.
-/// Only when a line break falls onto a text index that is not safe-to-break per
-/// rustybuzz, we have to reshape that portion.
-struct Preparation<'a> {
-    /// Bidirectional text embedding levels for the paragraph.
-    bidi: BidiInfo<'a>,
-    /// Text runs, spacing and layouted elements.
-    items: Vec<Item<'a>>,
-    /// The span mapper.
-    spans: SpanMapper,
-    /// Whether to hyphenate if it's the same for all children.
-    hyphenate: Option<bool>,
-    /// The text language if it's the same for all children.
-    lang: Option<Lang>,
-    /// The paragraph's resolved horizontal alignment.
-    align: FixedAlignment,
-    /// Whether to justify the paragraph.
-    justify: bool,
-    /// The paragraph's hanging indent.
-    hang: Abs,
-    /// Whether to add spacing between CJK and Latin characters.
-    cjk_latin_spacing: bool,
-    /// Whether font fallback is enabled for this paragraph.
-    fallback: bool,
-    /// The leading of the paragraph.
-    leading: Abs,
-    /// How to determine line breaks.
-    linebreaks: Smart<Linebreaks>,
-    /// The text size.
-    size: Abs,
-}
-
-impl<'a> Preparation<'a> {
-    /// Find the item that contains the given `text_offset`.
-    fn find(&self, text_offset: usize) -> Option<&Item<'a>> {
-        let mut cursor = 0;
-        for item in &self.items {
-            let end = cursor + item.len();
-            if (cursor..end).contains(&text_offset) {
-                return Some(item);
-            }
-            cursor = end;
-        }
-        None
-    }
-
-    /// Return the items that intersect the given `text_range`.
-    ///
-    /// Returns the expanded range around the items and the items.
-    fn slice(&self, text_range: Range) -> (Range, &[Item<'a>]) {
-        let mut cursor = 0;
-        let mut start = 0;
-        let mut end = 0;
-        let mut expanded = text_range.clone();
-
-        for (i, item) in self.items.iter().enumerate() {
-            if cursor <= text_range.start {
-                start = i;
-                expanded.start = cursor;
-            }
-
-            let len = item.len();
-            if cursor < text_range.end || cursor + len <= text_range.end {
-                end = i + 1;
-                expanded.end = cursor + len;
-            } else {
-                break;
-            }
-
-            cursor += len;
-        }
-
-        (expanded, &self.items[start..end])
-    }
-}
-
-/// A segment of one or multiple collapsed children.
-#[derive(Debug, Clone)]
-enum Segment<'a> {
-    /// One or multiple collapsed text or text-equivalent children. Stores how
-    /// long the segment is (in bytes of the full text string).
-    Text(usize),
-    /// Horizontal spacing between other segments.
-    Spacing(Spacing),
-    /// A mathematical equation.
-    Equation(Vec<MathParItem>),
-    /// A box with arbitrary content.
-    Box(&'a Packed<BoxElem>, bool),
-    /// Metadata.
-    Meta,
-}
-
-impl Segment<'_> {
-    /// The text length of the item.
-    fn len(&self) -> usize {
-        match *self {
-            Self::Text(len) => len,
-            Self::Spacing(_) => SPACING_REPLACE.len_utf8(),
-            Self::Box(_, frac) => {
-                (if frac { SPACING_REPLACE } else { OBJ_REPLACE }).len_utf8()
-            }
-            Self::Equation(ref par_items) => par_items
-                .iter()
-                .map(MathParItem::text)
-                .chain([LTR_ISOLATE, POP_ISOLATE])
-                .map(char::len_utf8)
-                .sum(),
-            Self::Meta => 0,
-        }
-    }
-}
-
-/// A prepared item in a paragraph layout.
-#[derive(Debug)]
-enum Item<'a> {
-    /// A shaped text run with consistent style and direction.
-    Text(ShapedText<'a>),
-    /// Absolute spacing between other items.
-    Absolute(Abs),
-    /// Fractional spacing between other items.
-    Fractional(Fr, Option<(&'a Packed<BoxElem>, StyleChain<'a>)>),
-    /// Layouted inline-level content.
-    Frame(Frame),
-    /// Metadata.
-    Meta(Frame),
-    /// An item that is invisible and needs to be skipped, e.g. a Unicode
-    /// isolate.
-    Skip(char),
-}
-
-impl<'a> Item<'a> {
-    /// If this a text item, return it.
-    fn text(&self) -> Option<&ShapedText<'a>> {
-        match self {
-            Self::Text(shaped) => Some(shaped),
-            _ => None,
-        }
-    }
-
-    fn text_mut(&mut self) -> Option<&mut ShapedText<'a>> {
-        match self {
-            Self::Text(shaped) => Some(shaped),
-            _ => None,
-        }
-    }
-
-    /// The text length of the item.
-    #[allow(clippy::len_without_is_empty)]
-    fn len(&self) -> usize {
-        match self {
-            Self::Text(shaped) => shaped.text.len(),
-            Self::Absolute(_) | Self::Fractional(_, _) => SPACING_REPLACE.len_utf8(),
-            Self::Frame(_) => OBJ_REPLACE.len_utf8(),
-            Self::Meta(_) => 0,
-            Self::Skip(c) => c.len_utf8(),
-        }
-    }
-
-    /// The natural layouted width of the item.
-    fn width(&self) -> Abs {
-        match self {
-            Self::Text(shaped) => shaped.width,
-            Self::Absolute(v) => *v,
-            Self::Frame(frame) => frame.width(),
-            Self::Fractional(_, _) | Self::Meta(_) => Abs::zero(),
-            Self::Skip(_) => Abs::zero(),
-        }
-    }
-}
-
-/// Maps byte offsets back to spans.
-#[derive(Default)]
-struct SpanMapper(Vec<(usize, Span)>);
-
-impl SpanMapper {
-    /// Create a new span mapper.
-    fn new() -> Self {
-        Self::default()
-    }
-
-    /// Push a span for a segment with the given length.
-    fn push(&mut self, len: usize, span: Span) {
-        self.0.push((len, span));
-    }
-
-    /// Determine the span at the given byte offset.
-    ///
-    /// May return a detached span.
-    fn span_at(&self, offset: usize) -> (Span, u16) {
-        let mut cursor = 0;
-        for &(len, span) in &self.0 {
-            if (cursor..cursor + len).contains(&offset) {
-                return (span, u16::try_from(offset - cursor).unwrap_or(0));
-            }
-            cursor += len;
-        }
-        (Span::detached(), 0)
-    }
-}
-
-/// A layouted line, consisting of a sequence of layouted paragraph items that
-/// are mostly borrowed from the preparation phase. This type enables you to
-/// measure the size of a line in a range before committing to building the
-/// line's frame.
-///
-/// At most two paragraph items must be created individually for this line: The
-/// first and last one since they may be broken apart by the start or end of the
-/// line, respectively. But even those can partially reuse previous results when
-/// the break index is safe-to-break per rustybuzz.
-struct Line<'a> {
-    /// Bidi information about the paragraph.
-    bidi: &'a BidiInfo<'a>,
-    /// The trimmed range the line spans in the paragraph.
-    trimmed: Range,
-    /// The untrimmed end where the line ends.
-    end: usize,
-    /// A reshaped text item if the line sliced up a text item at the start.
-    first: Option<Item<'a>>,
-    /// Inner items which don't need to be reprocessed.
-    inner: &'a [Item<'a>],
-    /// A reshaped text item if the line sliced up a text item at the end. If
-    /// there is only one text item, this takes precedence over `first`.
-    last: Option<Item<'a>>,
-    /// The width of the line.
-    width: Abs,
-    /// Whether the line should be justified.
-    justify: bool,
-    /// Whether the line ends with a hyphen or dash, either naturally or through
-    /// hyphenation.
-    dash: bool,
-}
-
-impl<'a> Line<'a> {
-    /// Iterate over the line's items.
-    fn items(&self) -> impl Iterator<Item = &Item<'a>> {
-        self.first.iter().chain(self.inner).chain(&self.last)
-    }
-
-    /// Return items that intersect the given `text_range`.
-    fn slice(&self, text_range: Range) -> impl Iterator<Item = &Item<'a>> {
-        let mut cursor = self.trimmed.start;
-        let mut start = 0;
-        let mut end = 0;
-
-        for (i, item) in self.items().enumerate() {
-            if cursor <= text_range.start {
-                start = i;
-            }
-
-            let len = item.len();
-            if cursor < text_range.end || cursor + len <= text_range.end {
-                end = i + 1;
-            } else {
-                break;
-            }
-
-            cursor += len;
-        }
-
-        self.items().skip(start).take(end - start)
-    }
-
-    /// How many glyphs are in the text where we can insert additional
-    /// space when encountering underfull lines.
-    fn justifiables(&self) -> usize {
-        let mut count = 0;
-        for shaped in self.items().filter_map(Item::text) {
-            count += shaped.justifiables();
-        }
-        // CJK character at line end should not be adjusted.
-        if self
-            .items()
-            .last()
-            .and_then(Item::text)
-            .map(|s| s.cjk_justifiable_at_last())
-            .unwrap_or(false)
-        {
-            count -= 1;
-        }
-
-        count
-    }
-
-    /// How much can the line stretch
-    fn stretchability(&self) -> Abs {
-        self.items().filter_map(Item::text).map(|s| s.stretchability()).sum()
-    }
-
-    /// How much can the line shrink
-    fn shrinkability(&self) -> Abs {
-        self.items().filter_map(Item::text).map(|s| s.shrinkability()).sum()
-    }
-
-    /// The sum of fractions in the line.
-    fn fr(&self) -> Fr {
-        self.items()
-            .filter_map(|item| match item {
-                Item::Fractional(fr, _) => Some(*fr),
-                _ => None,
-            })
-            .sum()
-    }
-}
-
-/// Collect all text of the paragraph into one string and layout equations. This
-/// also performs string-level preprocessing like case transformations.
-#[allow(clippy::type_complexity)]
-fn collect<'a>(
-    children: &'a [Content],
-    engine: &mut Engine<'_>,
-    styles: &'a StyleChain<'a>,
-    region: Size,
-    consecutive: bool,
-) -> SourceResult<(String, Vec<(Segment<'a>, StyleChain<'a>)>, SpanMapper)> {
-    let mut full = String::new();
-    let mut quoter = SmartQuoter::new();
-    let mut segments = Vec::with_capacity(2 + children.len());
-    let mut spans = SpanMapper::new();
-    let mut iter = children.iter().peekable();
-
-    let first_line_indent = ParElem::first_line_indent_in(*styles);
-    if !first_line_indent.is_zero()
-        && consecutive
-        && AlignElem::alignment_in(*styles).resolve(*styles).x
-            == TextElem::dir_in(*styles).start().into()
-    {
-        full.push(SPACING_REPLACE);
-        segments.push((Segment::Spacing(first_line_indent.into()), *styles));
-    }
-
-    let hang = ParElem::hanging_indent_in(*styles);
-    if !hang.is_zero() {
-        full.push(SPACING_REPLACE);
-        segments.push((Segment::Spacing((-hang).into()), *styles));
-    }
-
-    let outer_dir = TextElem::dir_in(*styles);
-
-    while let Some(mut child) = iter.next() {
-        let outer = styles;
-        let mut styles = *styles;
-        if let Some(styled) = child.to_packed::<StyledElem>() {
-            child = &styled.child;
-            styles = outer.chain(&styled.styles);
-        }
-
-        let segment = if child.is::<SpaceElem>() {
-            full.push(' ');
-            Segment::Text(1)
-        } else if let Some(elem) = child.to_packed::<TextElem>() {
-            let prev = full.len();
-            let dir = TextElem::dir_in(styles);
-            if dir != outer_dir {
-                // Insert "Explicit Directional Embedding".
-                match dir {
-                    Dir::LTR => full.push(LTR_EMBEDDING),
-                    Dir::RTL => full.push(RTL_EMBEDDING),
-                    _ => {}
-                }
-            }
-
-            if let Some(case) = TextElem::case_in(styles) {
-                full.push_str(&case.apply(elem.text()));
-            } else {
-                full.push_str(elem.text());
-            }
-
-            if dir != outer_dir {
-                // Insert "Pop Directional Formatting".
-                full.push(POP_EMBEDDING);
-            }
-            Segment::Text(full.len() - prev)
-        } else if let Some(elem) = child.to_packed::<HElem>() {
-            if elem.amount().is_zero() {
-                continue;
-            }
-
-            full.push(SPACING_REPLACE);
-            Segment::Spacing(*elem.amount())
-        } else if let Some(elem) = child.to_packed::<LinebreakElem>() {
-            let c = if elem.justify(styles) { '\u{2028}' } else { '\n' };
-            full.push(c);
-            Segment::Text(c.len_utf8())
-        } else if let Some(elem) = child.to_packed::<SmartQuoteElem>() {
-            let prev = full.len();
-            if elem.enabled(styles) {
-                let quotes = SmartQuotes::new(
-                    elem.quotes(styles),
-                    TextElem::lang_in(styles),
-                    TextElem::region_in(styles),
-                    elem.alternative(styles),
-                );
-                let peeked = iter.peek().and_then(|&child| {
-                    let child = if let Some(styled) = child.to_packed::<StyledElem>() {
-                        &styled.child
-                    } else {
-                        child
-                    };
-                    if let Some(elem) = child.to_packed::<TextElem>() {
-                        elem.text().chars().next()
-                    } else if child.is::<SmartQuoteElem>() {
-                        Some('"')
-                    } else if child.is::<SpaceElem>()
-                        || child.is::<HElem>()
-                        || child.is::<LinebreakElem>()
-                    {
-                        Some(SPACING_REPLACE)
-                    } else {
-                        Some(OBJ_REPLACE)
-                    }
-                });
-
-                full.push_str(quoter.quote(&quotes, elem.double(styles), peeked));
-            } else {
-                full.push(if elem.double(styles) { '"' } else { '\'' });
-            }
-            Segment::Text(full.len() - prev)
-        } else if let Some(elem) = child.to_packed::<EquationElem>() {
-            let pod = Regions::one(region, Axes::splat(false));
-            let mut items = elem.layout_inline(engine, styles, pod)?;
-            for item in &mut items {
-                let MathParItem::Frame(frame) = item else { continue };
-                frame.meta(styles, false);
-            }
-            full.push(LTR_ISOLATE);
-            full.extend(items.iter().map(MathParItem::text));
-            full.push(POP_ISOLATE);
-            Segment::Equation(items)
-        } else if let Some(elem) = child.to_packed::<BoxElem>() {
-            let frac = elem.width(styles).is_fractional();
-            full.push(if frac { SPACING_REPLACE } else { OBJ_REPLACE });
-            Segment::Box(elem, frac)
-        } else if child.is::<MetaElem>() {
-            Segment::Meta
-        } else {
-            bail!(child.span(), "unexpected paragraph child");
-        };
-
-        if let Some(last) = full.chars().last() {
-            quoter.last(last, child.is::<SmartQuoteElem>());
-        }
-
-        spans.push(segment.len(), child.span());
-
-        if let (Some((Segment::Text(last_len), last_styles)), Segment::Text(len)) =
-            (segments.last_mut(), &segment)
-        {
-            if *last_styles == styles {
-                *last_len += len;
-                continue;
-            }
-        }
-
-        segments.push((segment, styles));
-    }
-
-    Ok((full, segments, spans))
-}
-
-/// Prepare paragraph layout by shaping the whole paragraph.
-fn prepare<'a>(
-    engine: &mut Engine,
-    children: &'a [Content],
-    text: &'a str,
-    segments: Vec<(Segment<'a>, StyleChain<'a>)>,
-    spans: SpanMapper,
-    styles: StyleChain<'a>,
-    region: Size,
-) -> SourceResult<Preparation<'a>> {
-    let dir = TextElem::dir_in(styles);
-    let bidi = BidiInfo::new(
-        text,
-        match dir {
-            Dir::LTR => Some(BidiLevel::ltr()),
-            Dir::RTL => Some(BidiLevel::rtl()),
-            _ => None,
-        },
-    );
-
-    let mut cursor = 0;
-    let mut items = Vec::with_capacity(segments.len());
-
-    // Shape / layout the children and collect them into items.
-    for (segment, styles) in segments {
-        let end = cursor + segment.len();
-        match segment {
-            Segment::Text(_) => {
-                shape_range(&mut items, engine, &bidi, cursor..end, &spans, styles);
-            }
-            Segment::Spacing(spacing) => match spacing {
-                Spacing::Rel(v) => {
-                    let resolved = v.resolve(styles).relative_to(region.x);
-                    items.push(Item::Absolute(resolved));
-                }
-                Spacing::Fr(v) => {
-                    items.push(Item::Fractional(v, None));
-                }
-            },
-            Segment::Equation(par_items) => {
-                items.push(Item::Skip(LTR_ISOLATE));
-                for item in par_items {
-                    match item {
-                        MathParItem::Space(s) => items.push(Item::Absolute(s)),
-                        MathParItem::Frame(mut frame) => {
-                            frame.translate(Point::with_y(TextElem::baseline_in(styles)));
-                            items.push(Item::Frame(frame));
-                        }
-                    }
-                }
-                items.push(Item::Skip(POP_ISOLATE));
-            }
-            Segment::Box(elem, _) => {
-                if let Sizing::Fr(v) = elem.width(styles) {
-                    items.push(Item::Fractional(v, Some((elem, styles))));
-                } else {
-                    let pod = Regions::one(region, Axes::splat(false));
-                    let mut frame = elem.layout(engine, styles, pod)?;
-                    frame.meta(styles, false);
-                    frame.translate(Point::with_y(TextElem::baseline_in(styles)));
-                    items.push(Item::Frame(frame));
-                }
-            }
-            Segment::Meta => {
-                let mut frame = Frame::soft(Size::zero());
-                frame.meta(styles, true);
-                items.push(Item::Meta(frame));
-            }
-        }
-
-        cursor = end;
-    }
-
-    let cjk_latin_spacing = TextElem::cjk_latin_spacing_in(styles).is_auto();
-    if cjk_latin_spacing {
-        add_cjk_latin_spacing(&mut items);
-    }
-
-    Ok(Preparation {
-        bidi,
-        items,
-        spans,
-        hyphenate: shared_get(styles, children, TextElem::hyphenate_in),
-        lang: shared_get(styles, children, TextElem::lang_in),
-        align: AlignElem::alignment_in(styles).resolve(styles).x,
-        justify: ParElem::justify_in(styles),
-        hang: ParElem::hanging_indent_in(styles),
-        cjk_latin_spacing,
-        fallback: TextElem::fallback_in(styles),
-        leading: ParElem::leading_in(styles),
-        linebreaks: ParElem::linebreaks_in(styles),
-        size: TextElem::size_in(styles),
-    })
-}
-
-/// Add some spacing between Han characters and western characters.
-/// See Requirements for Chinese Text Layout, Section 3.2.2 Mixed Text Composition in Horizontal
-/// Written Mode
-fn add_cjk_latin_spacing(items: &mut [Item]) {
-    let mut items = items.iter_mut().filter(|x| !matches!(x, Item::Meta(_))).peekable();
-    let mut prev: Option<&ShapedGlyph> = None;
-    while let Some(item) = items.next() {
-        let Some(text) = item.text_mut() else {
-            prev = None;
-            continue;
-        };
-
-        // Since we only call this function in [`prepare`], we can assume
-        // that the Cow is owned, and `to_mut` can be called without overhead.
-        debug_assert!(matches!(text.glyphs, std::borrow::Cow::Owned(_)));
-        let mut glyphs = text.glyphs.to_mut().iter_mut().peekable();
-
-        while let Some(glyph) = glyphs.next() {
-            let next = glyphs.peek().map(|n| n as _).or_else(|| {
-                items
-                    .peek()
-                    .and_then(|i| i.text())
-                    .and_then(|shaped| shaped.glyphs.first())
-            });
-
-            // Case 1: CJ followed by a Latin character
-            if glyph.is_cj_script() && next.is_some_and(|g| g.is_letter_or_number()) {
-                // The spacing is default to 1/4 em, and can be shrunk to 1/8 em.
-                glyph.x_advance += Em::new(0.25);
-                glyph.adjustability.shrinkability.1 += Em::new(0.125);
-                text.width += Em::new(0.25).at(text.size);
-            }
-
-            // Case 2: Latin followed by a CJ character
-            if glyph.is_cj_script() && prev.is_some_and(|g| g.is_letter_or_number()) {
-                glyph.x_advance += Em::new(0.25);
-                glyph.x_offset += Em::new(0.25);
-                glyph.adjustability.shrinkability.0 += Em::new(0.125);
-                text.width += Em::new(0.25).at(text.size);
-            }
-
-            prev = Some(glyph);
-        }
-    }
-}
-
-/// Group a range of text by BiDi level and script, shape the runs and generate
-/// items for them.
-fn shape_range<'a>(
-    items: &mut Vec<Item<'a>>,
-    engine: &Engine,
-    bidi: &BidiInfo<'a>,
-    range: Range,
-    spans: &SpanMapper,
-    styles: StyleChain<'a>,
-) {
-    let script = TextElem::script_in(styles);
-    let lang = TextElem::lang_in(styles);
-    let region = TextElem::region_in(styles);
-    let mut process = |range: Range, level: BidiLevel| {
-        let dir = if level.is_ltr() { Dir::LTR } else { Dir::RTL };
-        let shaped = shape(
-            engine,
-            range.start,
-            &bidi.text[range],
-            spans,
-            styles,
-            dir,
-            lang,
-            region,
-        );
-        items.push(Item::Text(shaped));
-    };
-
-    let mut prev_level = BidiLevel::ltr();
-    let mut prev_script = Script::Unknown;
-    let mut cursor = range.start;
-
-    // Group by embedding level and script.  If the text's script is explicitly
-    // set (rather than inferred from the glyphs), we keep the script at an
-    // unchanging `Script::Unknown` so that only level changes cause breaks.
-    for i in range.clone() {
-        if !bidi.text.is_char_boundary(i) {
-            continue;
-        }
-
-        let level = bidi.levels[i];
-        let curr_script = match script {
-            Smart::Auto => {
-                bidi.text[i..].chars().next().map_or(Script::Unknown, |c| c.script())
-            }
-            Smart::Custom(_) => Script::Unknown,
-        };
-
-        if level != prev_level || !is_compatible(curr_script, prev_script) {
-            if cursor < i {
-                process(cursor..i, prev_level);
-            }
-            cursor = i;
-            prev_level = level;
-            prev_script = curr_script;
-        } else if is_generic_script(prev_script) {
-            prev_script = curr_script;
-        }
-    }
-
-    process(cursor..range.end, prev_level);
-}
-
-/// Whether this is not a specific script.
-fn is_generic_script(script: Script) -> bool {
-    matches!(script, Script::Unknown | Script::Common | Script::Inherited)
-}
-
-/// Whether these script can be part of the same shape run.
-fn is_compatible(a: Script, b: Script) -> bool {
-    is_generic_script(a) || is_generic_script(b) || a == b
-}
-
-/// Get a style property, but only if it is the same for all children of the
-/// paragraph.
-fn shared_get<T: PartialEq>(
-    styles: StyleChain<'_>,
-    children: &[Content],
-    getter: fn(StyleChain) -> T,
-) -> Option<T> {
-    let value = getter(styles);
-    children
-        .iter()
-        .filter_map(|child| child.to_packed::<StyledElem>())
-        .all(|styled| getter(styles.chain(&styled.styles)) == value)
-        .then_some(value)
-}
-
-/// Find suitable linebreaks.
-fn linebreak<'a>(engine: &Engine, p: &'a Preparation<'a>, width: Abs) -> Vec<Line<'a>> {
-    let linebreaks = p.linebreaks.unwrap_or_else(|| {
-        if p.justify {
-            Linebreaks::Optimized
-        } else {
-            Linebreaks::Simple
-        }
-    });
-
-    match linebreaks {
-        Linebreaks::Simple => linebreak_simple(engine, p, width),
-        Linebreaks::Optimized => linebreak_optimized(engine, p, width),
-    }
-}
-
-/// Perform line breaking in simple first-fit style. This means that we build
-/// lines greedily, always taking the longest possible line. This may lead to
-/// very unbalanced line, but is fast and simple.
-fn linebreak_simple<'a>(
-    engine: &Engine,
-    p: &'a Preparation<'a>,
-    width: Abs,
-) -> Vec<Line<'a>> {
-    let mut lines = Vec::with_capacity(16);
-    let mut start = 0;
-    let mut last = None;
-
-    breakpoints(p, |end, breakpoint| {
-        // Compute the line and its size.
-        let mut attempt = line(engine, p, start..end, breakpoint);
-
-        // If the line doesn't fit anymore, we push the last fitting attempt
-        // into the stack and rebuild the line from the attempt's end. The
-        // resulting line cannot be broken up further.
-        if !width.fits(attempt.width) {
-            if let Some((last_attempt, last_end)) = last.take() {
-                lines.push(last_attempt);
-                start = last_end;
-                attempt = line(engine, p, start..end, breakpoint);
-            }
-        }
-
-        // Finish the current line if there is a mandatory line break (i.e.
-        // due to "\n") or if the line doesn't fit horizontally already
-        // since then no shorter line will be possible.
-        if breakpoint == Breakpoint::Mandatory || !width.fits(attempt.width) {
-            lines.push(attempt);
-            start = end;
-            last = None;
-        } else {
-            last = Some((attempt, end));
-        }
-    });
-
-    if let Some((line, _)) = last {
-        lines.push(line);
-    }
-
-    lines
-}
-
-/// Perform line breaking in optimized Knuth-Plass style. Here, we use more
-/// context to determine the line breaks than in the simple first-fit style. For
-/// example, we might choose to cut a line short even though there is still a
-/// bit of space to improve the fit of one of the following lines. The
-/// Knuth-Plass algorithm is based on the idea of "cost". A line which has a
-/// very tight or very loose fit has a higher cost than one that is just right.
-/// Ending a line with a hyphen incurs extra cost and endings two successive
-/// lines with hyphens even more.
-///
-/// To find the layout with the minimal total cost the algorithm uses dynamic
-/// programming: For each possible breakpoint it determines the optimal
-/// paragraph layout _up to that point_. It walks over all possible start points
-/// for a line ending at that point and finds the one for which the cost of the
-/// line plus the cost of the optimal paragraph up to the start point (already
-/// computed and stored in dynamic programming table) is minimal. The final
-/// result is simply the layout determined for the last breakpoint at the end of
-/// text.
-fn linebreak_optimized<'a>(
-    engine: &Engine,
-    p: &'a Preparation<'a>,
-    width: Abs,
-) -> Vec<Line<'a>> {
-    /// The cost of a line or paragraph layout.
-    type Cost = f64;
-
-    /// An entry in the dynamic programming table.
-    struct Entry<'a> {
-        pred: usize,
-        total: Cost,
-        line: Line<'a>,
-    }
-
-    // Cost parameters.
-    const HYPH_COST: Cost = 0.5;
-    const RUNT_COST: Cost = 0.5;
-    const CONSECUTIVE_DASH_COST: Cost = 0.3;
-    const MAX_COST: Cost = 1_000_000.0;
-    const MIN_RATIO: f64 = -1.0;
-
-    // Dynamic programming table.
-    let mut active = 0;
-    let mut table = vec![Entry {
-        pred: 0,
-        total: 0.0,
-        line: line(engine, p, 0..0, Breakpoint::Mandatory),
-    }];
-
-    let em = p.size;
-    let mut lines = Vec::with_capacity(16);
-    breakpoints(p, |end, breakpoint| {
-        let k = table.len();
-        let eof = end == p.bidi.text.len();
-        let mut best: Option<Entry> = None;
-
-        // Find the optimal predecessor.
-        for (i, pred) in table.iter().enumerate().skip(active) {
-            // Layout the line.
-            let start = pred.line.end;
-
-            let attempt = line(engine, p, start..end, breakpoint);
-
-            // Determine how much the line's spaces would need to be stretched
-            // to make it the desired width.
-            let delta = width - attempt.width;
-            // Determine how much stretch are permitted.
-            let adjust = if delta >= Abs::zero() {
-                attempt.stretchability()
-            } else {
-                attempt.shrinkability()
-            };
-            // Ideally, the ratio should between -1.0 and 1.0, but sometimes a value above 1.0
-            // is possible, in which case the line is underfull.
-            let mut ratio = delta / adjust;
-            if ratio.is_nan() {
-                // The line is not stretchable, but it just fits.
-                // This often happens with monospace fonts and CJK texts.
-                ratio = 0.0;
-            }
-            if ratio > 1.0 {
-                // We should stretch the line above its stretchability. Now
-                // calculate the extra amount. Also, don't divide by zero.
-                let extra_stretch =
-                    (delta - adjust) / attempt.justifiables().max(1) as f64;
-                // Normalize the amount by half Em size.
-                ratio = 1.0 + extra_stretch / (em / 2.0);
-            }
-
-            // Determine the cost of the line.
-            let min_ratio = if p.justify { MIN_RATIO } else { 0.0 };
-            let mut cost = if ratio < min_ratio {
-                // The line is overfull. This is the case if
-                // - justification is on, but we'd need to shrink too much
-                // - justification is off and the line just doesn't fit
-                //
-                // If this is the earliest breakpoint in the active set
-                // (active == i), remove it from the active set. If there is an
-                // earlier one (active < i), then the logically shorter line was
-                // in fact longer (can happen with negative spacing) and we
-                // can't trim the active set just yet.
-                if active == i {
-                    active += 1;
-                }
-                MAX_COST
-            } else if breakpoint == Breakpoint::Mandatory || eof {
-                // This is a mandatory break and the line is not overfull, so
-                // all breakpoints before this one become inactive since no line
-                // can span above the mandatory break.
-                active = k;
-                // If ratio > 0, we need to stretch the line only when justify is needed.
-                // If ratio < 0, we always need to shrink the line.
-                if (ratio > 0.0 && attempt.justify) || ratio < 0.0 {
-                    ratio.powi(3).abs()
-                } else {
-                    0.0
-                }
-            } else {
-                // Normal line with cost of |ratio^3|.
-                ratio.powi(3).abs()
-            };
-
-            // Penalize runts.
-            if k == i + 1 && eof {
-                cost += RUNT_COST;
-            }
-
-            // Penalize hyphens.
-            if breakpoint == Breakpoint::Hyphen {
-                cost += HYPH_COST;
-            }
-
-            // In Knuth paper, cost = (1 + 100|r|^3 + p)^2 + a,
-            // where r is the ratio, p=50 is the penalty, and a=3000 is consecutive the penalty.
-            // We divide the whole formula by 10, resulting (0.01 + |r|^3 + p)^2 + a,
-            // where p=0.5 and a=0.3
-            cost = (0.01 + cost).powi(2);
-
-            // Penalize two consecutive dashes (not necessarily hyphens) extra.
-            if attempt.dash && pred.line.dash {
-                cost += CONSECUTIVE_DASH_COST;
-            }
-
-            // The total cost of this line and its chain of predecessors.
-            let total = pred.total + cost;
-
-            // If this attempt is better than what we had before, take it!
-            if best.as_ref().map_or(true, |best| best.total >= total) {
-                best = Some(Entry { pred: i, total, line: attempt });
-            }
-        }
-
-        table.push(best.unwrap());
-    });
-
-    // Retrace the best path.
-    let mut idx = table.len() - 1;
-    while idx != 0 {
-        table.truncate(idx + 1);
-        let entry = table.pop().unwrap();
-        lines.push(entry.line);
-        idx = entry.pred;
-    }
-
-    lines.reverse();
-    lines
-}
-
-/// Create a line which spans the given range.
-fn line<'a>(
-    engine: &Engine,
-    p: &'a Preparation,
-    mut range: Range,
-    breakpoint: Breakpoint,
-) -> Line<'a> {
-    let end = range.end;
-    let mut justify =
-        p.justify && end < p.bidi.text.len() && breakpoint != Breakpoint::Mandatory;
-
-    if range.is_empty() {
-        return Line {
-            bidi: &p.bidi,
-            end,
-            trimmed: range,
-            first: None,
-            inner: &[],
-            last: None,
-            width: Abs::zero(),
-            justify,
-            dash: false,
-        };
-    }
-
-    // Slice out the relevant items.
-    let (expanded, mut inner) = p.slice(range.clone());
-    let mut width = Abs::zero();
-
-    // Reshape the last item if it's split in half or hyphenated.
-    let mut last = None;
-    let mut dash = false;
-    if let Some((Item::Text(shaped), before)) = inner.split_last() {
-        // Compute the range we want to shape, trimming whitespace at the
-        // end of the line.
-        let base = expanded.end - shaped.text.len();
-        let start = range.start.max(base);
-        let text = &p.bidi.text[start..range.end];
-        // U+200B ZERO WIDTH SPACE is used to provide a line break opportunity,
-        // we want to trim it too.
-        let trimmed = text.trim_end().trim_end_matches('\u{200B}');
-        range.end = start + trimmed.len();
-
-        // Deal with hyphens, dashes and justification.
-        let shy = trimmed.ends_with('\u{ad}');
-        let hyphen = breakpoint == Breakpoint::Hyphen;
-        dash = hyphen || shy || trimmed.ends_with(['-', '–', '—']);
-        justify |= text.ends_with('\u{2028}');
-
-        // Deal with CJK punctuation at line ends.
-        let gb_style = cjk_punct_style(shaped.lang, shaped.region);
-        let maybe_adjust_last_glyph = trimmed.ends_with(END_PUNCT_PAT)
-            || (p.cjk_latin_spacing && trimmed.ends_with(is_of_cj_script));
-
-        // Usually, we don't want to shape an empty string because:
-        // - We don't want the height of trimmed whitespace in a different
-        //   font to be considered for the line height.
-        // - Even if it's in the same font, its unnecessary.
-        //
-        // There is one exception though. When the whole line is empty, we
-        // need the shaped empty string to make the line the appropriate
-        // height. That is the case exactly if the string is empty and there
-        // are no other items in the line.
-        if hyphen || start + shaped.text.len() > range.end || maybe_adjust_last_glyph {
-            if hyphen || start < range.end || before.is_empty() {
-                let mut reshaped = shaped.reshape(engine, &p.spans, start..range.end);
-                if hyphen || shy {
-                    reshaped.push_hyphen(engine, p.fallback);
-                }
-
-                if let Some(last_glyph) = reshaped.glyphs.last() {
-                    if last_glyph.is_cjk_left_aligned_punctuation(gb_style) {
-                        // If the last glyph is a CJK punctuation, we want to shrink it.
-                        // See Requirements for Chinese Text Layout, Section 3.1.6.3
-                        // Compression of punctuation marks at line start or line end
-                        let shrink_amount = last_glyph.shrinkability().1;
-                        let punct = reshaped.glyphs.to_mut().last_mut().unwrap();
-                        punct.shrink_right(shrink_amount);
-                        reshaped.width -= shrink_amount.at(reshaped.size);
-                    } else if p.cjk_latin_spacing
-                        && last_glyph.is_cj_script()
-                        && (last_glyph.x_advance - last_glyph.x_offset) > Em::one()
-                    {
-                        // If the last glyph is a CJK character adjusted by [`add_cjk_latin_spacing`],
-                        // restore the original width.
-                        let shrink_amount =
-                            last_glyph.x_advance - last_glyph.x_offset - Em::one();
-                        let glyph = reshaped.glyphs.to_mut().last_mut().unwrap();
-                        glyph.x_advance -= shrink_amount;
-                        glyph.adjustability.shrinkability.1 = Em::zero();
-                        reshaped.width -= shrink_amount.at(reshaped.size);
-                    }
-                }
-
-                width += reshaped.width;
-                last = Some(Item::Text(reshaped));
-            }
-
-            inner = before;
-        }
-    }
-
-    // Deal with CJ characters at line starts.
-    let text = &p.bidi.text[range.start..end];
-    let maybe_adjust_first_glyph = text.starts_with(BEGIN_PUNCT_PAT)
-        || (p.cjk_latin_spacing && text.starts_with(is_of_cj_script));
-
-    // Reshape the start item if it's split in half.
-    let mut first = None;
-    if let Some((Item::Text(shaped), after)) = inner.split_first() {
-        // Compute the range we want to shape.
-        let base = expanded.start;
-        let end = range.end.min(base + shaped.text.len());
-
-        // Reshape if necessary.
-        if range.start + shaped.text.len() > end || maybe_adjust_first_glyph {
-            // If the range is empty, we don't want to push an empty text item.
-            if range.start < end {
-                let reshaped = shaped.reshape(engine, &p.spans, range.start..end);
-                width += reshaped.width;
-                first = Some(Item::Text(reshaped));
-            }
-
-            inner = after;
-        }
-    }
-
-    if maybe_adjust_first_glyph {
-        let reshaped = first.as_mut().or(last.as_mut()).and_then(Item::text_mut);
-        if let Some(reshaped) = reshaped {
-            if let Some(first_glyph) = reshaped.glyphs.first() {
-                if first_glyph.is_cjk_right_aligned_punctuation() {
-                    // If the first glyph is a CJK punctuation, we want to shrink it.
-                    let shrink_amount = first_glyph.shrinkability().0;
-                    let glyph = reshaped.glyphs.to_mut().first_mut().unwrap();
-                    glyph.shrink_left(shrink_amount);
-                    let amount_abs = shrink_amount.at(reshaped.size);
-                    reshaped.width -= amount_abs;
-                    width -= amount_abs;
-                } else if p.cjk_latin_spacing
-                    && first_glyph.is_cj_script()
-                    && first_glyph.x_offset > Em::zero()
-                {
-                    // If the first glyph is a CJK character adjusted by [`add_cjk_latin_spacing`],
-                    // restore the original width.
-                    let shrink_amount = first_glyph.x_offset;
-                    let glyph = reshaped.glyphs.to_mut().first_mut().unwrap();
-                    glyph.x_advance -= shrink_amount;
-                    glyph.x_offset = Em::zero();
-                    glyph.adjustability.shrinkability.0 = Em::zero();
-                    let amount_abs = shrink_amount.at(reshaped.size);
-                    reshaped.width -= amount_abs;
-                    width -= amount_abs;
-                }
-            }
-        }
-    }
-
-    // Measure the inner items.
-    for item in inner {
-        width += item.width();
-    }
-
-    Line {
-        bidi: &p.bidi,
-        trimmed: range,
-        end,
-        first,
-        inner,
-        last,
-        width,
-        justify,
-        dash,
-    }
-}
-
-/// Combine layouted lines into one frame per region.
-fn finalize(
-    engine: &mut Engine,
-    p: &Preparation,
-    lines: &[Line],
-=======
     )
 }
 
@@ -1232,10 +65,8 @@
     locator: Tracked<Locator>,
     styles: StyleChain,
     consecutive: bool,
->>>>>>> 737895d7
     region: Size,
     expand: bool,
-    shrink: bool,
 ) -> SourceResult<Fragment> {
     let link = LocatorLink::new(locator);
     let locator = Locator::link(&link);
@@ -1247,233 +78,11 @@
         route: Route::extend(route),
     };
 
-<<<<<<< HEAD
-    // Stack the lines into one frame per region.
-    let mut frames: Vec<Frame> = lines
-        .iter()
-        .map(|line| commit(engine, p, line, width, region.y, shrink))
-        .collect::<SourceResult<_>>()?;
-
-    // Prevent orphans.
-    if frames.len() >= 2 && !frames[1].is_empty() {
-        let second = frames.remove(1);
-        let first = &mut frames[0];
-        merge(first, second, p.leading);
-    }
-
-    // Prevent widows.
-    let len = frames.len();
-    if len >= 2 && !frames[len - 2].is_empty() {
-        let second = frames.pop().unwrap();
-        let first = frames.last_mut().unwrap();
-        merge(first, second, p.leading);
-    }
-
-    Ok(Fragment::frames(frames))
-}
-
-/// Merge two line frames
-fn merge(first: &mut Frame, second: Frame, leading: Abs) {
-    let offset = first.height() + leading;
-    let total = offset + second.height();
-    first.push_frame(Point::with_y(offset), second);
-    first.size_mut().y = total;
-}
-
-/// Commit to a line and build its frame.
-fn commit(
-    engine: &mut Engine,
-    p: &Preparation,
-    line: &Line,
-    width: Abs,
-    full: Abs,
-    shrink: bool,
-) -> SourceResult<Frame> {
-    let mut remaining = width - line.width - p.hang;
-    let mut offset = Abs::zero();
-
-    // Reorder the line from logical to visual order.
-    let (reordered, starts_rtl) = reorder(line);
-    if !starts_rtl {
-        offset += p.hang;
-    }
-
-    // Handle hanging punctuation to the left.
-    if let Some(Item::Text(text)) = reordered.first() {
-        if let Some(glyph) = text.glyphs.first() {
-            if !text.dir.is_positive()
-                && TextElem::overhang_in(text.styles)
-                && (reordered.len() > 1 || text.glyphs.len() > 1)
-            {
-                let amount = overhang(glyph.c) * glyph.x_advance.at(text.size);
-                offset -= amount;
-                remaining += amount;
-            }
-        }
-    }
-
-    // Handle hanging punctuation to the right.
-    if let Some(Item::Text(text)) = reordered.last() {
-        if let Some(glyph) = text.glyphs.last() {
-            if text.dir.is_positive()
-                && TextElem::overhang_in(text.styles)
-                && (reordered.len() > 1 || text.glyphs.len() > 1)
-            {
-                let amount = overhang(glyph.c) * glyph.x_advance.at(text.size);
-                remaining += amount;
-            }
-        }
-    }
-
-    // Determine how much additional space is needed.
-    // The justification_ratio is for the first step justification,
-    // extra_justification is for the last step.
-    // For more info on multi-step justification, see Procedures for Inter-
-    // Character Space Expansion in W3C document Chinese Layout Requirements.
-    let fr = line.fr();
-    let mut justification_ratio = 0.0;
-    let mut extra_justification = Abs::zero();
-
-    let shrinkability = line.shrinkability();
-    let stretch = line.stretchability();
-    if remaining < Abs::zero() && shrinkability > Abs::zero() && shrink {
-        // Attempt to reduce the length of the line, using shrinkability.
-        justification_ratio = (remaining / shrinkability).max(-1.0);
-        remaining = (remaining + shrinkability).min(Abs::zero());
-    } else if line.justify && fr.is_zero() {
-        // Attempt to increase the length of the line, using stretchability.
-        if stretch > Abs::zero() {
-            justification_ratio = (remaining / stretch).min(1.0);
-            remaining = (remaining - stretch).max(Abs::zero());
-        }
-
-        let justifiables = line.justifiables();
-        if justifiables > 0 && remaining > Abs::zero() {
-            // Underfull line, distribute the extra space.
-            extra_justification = remaining / justifiables as f64;
-            remaining = Abs::zero();
-        }
-    }
-
-    let mut top = Abs::zero();
-    let mut bottom = Abs::zero();
-
-    // Build the frames and determine the height and baseline.
-    let mut frames = vec![];
-    for item in reordered {
-        let mut push = |offset: &mut Abs, frame: Frame| {
-            let width = frame.width();
-            top.set_max(frame.baseline());
-            bottom.set_max(frame.size().y - frame.baseline());
-            frames.push((*offset, frame));
-            *offset += width;
-        };
-
-        match item {
-            Item::Absolute(v) => {
-                offset += *v;
-            }
-            Item::Fractional(v, elem) => {
-                let amount = v.share(fr, remaining);
-                if let Some((elem, styles)) = elem {
-                    let region = Size::new(amount, full);
-                    let pod = Regions::one(region, Axes::new(true, false));
-                    let mut frame = elem.layout(engine, *styles, pod)?;
-                    frame.meta(*styles, false);
-                    frame.translate(Point::with_y(TextElem::baseline_in(*styles)));
-                    push(&mut offset, frame);
-                } else {
-                    offset += amount;
-                }
-            }
-            Item::Text(shaped) => {
-                let mut frame =
-                    shaped.build(engine, justification_ratio, extra_justification);
-                frame.meta(shaped.styles, false);
-                push(&mut offset, frame);
-            }
-            Item::Frame(frame) | Item::Meta(frame) => {
-                push(&mut offset, frame.clone());
-            }
-            Item::Skip(_) => {}
-        }
-    }
-
-    // Remaining space is distributed now.
-    if !fr.is_zero() {
-        remaining = Abs::zero();
-    }
-
-    let size = Size::new(width, top + bottom);
-    let mut output = Frame::soft(size);
-    output.set_baseline(top);
-
-    // Construct the line's frame.
-    for (offset, frame) in frames {
-        let x = offset + p.align.position(remaining);
-        let y = top - frame.baseline();
-        output.push_frame(Point::new(x, y), frame);
-    }
-
-    Ok(output)
-}
-
-/// Return a line's items in visual order.
-fn reorder<'a>(line: &'a Line<'a>) -> (Vec<&Item<'a>>, bool) {
-    let mut reordered = vec![];
-
-    // The bidi crate doesn't like empty lines.
-    if line.trimmed.is_empty() {
-        return (line.slice(line.trimmed.clone()).collect(), false);
-    }
-
-    // Find the paragraph that contains the line.
-    let para = line
-        .bidi
-        .paragraphs
-        .iter()
-        .find(|para| para.range.contains(&line.trimmed.start))
-        .unwrap();
-
-    // Compute the reordered ranges in visual order (left to right).
-    let (levels, runs) = line.bidi.visual_runs(para, line.trimmed.clone());
-    let starts_rtl = levels.first().is_some_and(|level| level.is_rtl());
-
-    // Collect the reordered items.
-    for run in runs {
-        // Skip reset L1 runs because handling them would require reshaping
-        // again in some cases.
-        if line.bidi.levels[run.start] != levels[run.start] {
-            continue;
-        }
-
-        let prev = reordered.len();
-        reordered.extend(line.slice(run.clone()));
-
-        if levels[run.start].is_rtl() {
-            reordered[prev..].reverse();
-        }
-    }
-
-    (reordered, starts_rtl)
-}
-
-/// How much a character should hang into the end margin.
-///
-/// For more discussion, see:
-/// <https://recoveringphysicist.com/21/>
-fn overhang(c: char) -> f64 {
-    match c {
-        // Dashes.
-        '–' | '—' => 0.2,
-        '-' => 0.55,
-=======
     let mut locator = locator.split();
 
     // Collect all text into one string for BiDi analysis.
     let (text, segments, spans) =
         collect(children, &mut engine, &mut locator, &styles, region, consecutive)?;
->>>>>>> 737895d7
 
     // Perform BiDi analysis and then prepares paragraph layout.
     let p = prepare(&mut engine, children, &text, segments, spans, styles)?;
