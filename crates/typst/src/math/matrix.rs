use smallvec::{smallvec, SmallVec};
use unicode_math_class::MathClass;

use crate::diag::{bail, At, HintedStrResult, SourceResult, StrResult};
use crate::foundations::{
    array, cast, dict, elem, Array, Content, Dict, Fold, NoneValue, Packed, Resolve,
    Smart, StyleChain, Value,
};
use crate::layout::{
    Abs, Axes, Em, FixedAlignment, Frame, FrameItem, HAlignment, Length, Point, Ratio,
    Rel, Size,
};
use crate::math::{
<<<<<<< HEAD
    alignments, scaled_font_size, stack, style_for_denominator, AlignmentResult,
    FrameFragment, GlyphFragment, LayoutMath, LeftRightAlternator, MathContext, Scaled,
    DELIM_SHORT_FALL,
=======
    alignments, delimiter_alignment, scaled_font_size, stack, style_for_denominator,
    AlignmentResult, FrameFragment, GlyphFragment, LayoutMath, LeftRightAlternator,
    MathContext, Scaled, DELIM_SHORT_FALL,
>>>>>>> 737895d7
};
use crate::symbols::Symbol;
use crate::syntax::{Span, Spanned};
use crate::text::TextElem;
use crate::utils::Numeric;
use crate::visualize::{FillRule, FixedStroke, Geometry, LineCap, Shape, Stroke};

const DEFAULT_ROW_GAP: Em = Em::new(0.2);
const DEFAULT_COL_GAP: Em = Em::new(0.5);
const VERTICAL_PADDING: Ratio = Ratio::new(0.1);
const DEFAULT_STROKE_THICKNESS: Em = Em::new(0.05);

/// A column vector.
///
/// Content in the vector's elements can be aligned with the
/// [`align`]($math.vec.align) parameter, or the `&` symbol.
///
/// # Example
/// ```example
/// $ vec(a, b, c) dot vec(1, 2, 3)
///     = a + 2b + 3c $
/// ```
#[elem(title = "Vector", LayoutMath)]
pub struct VecElem {
    /// The delimiter to use.
    ///
    /// Can be a single character specifying the left delimiter, in which case
    /// the right delimiter is inferred. Otherwise, can be an array containing a
    /// left and a right delimiter.
    ///
    /// ```example
    /// #set math.vec(delim: "[")
    /// $ vec(1, 2) $
    /// ```
    #[default(DelimiterPair::PAREN)]
    pub delim: DelimiterPair,

    /// The horizontal alignment that each element should have.
    ///
    /// ```example
    /// #set math.vec(align: right)
    /// $ vec(-1, 1, -1) $
    /// ```
    #[resolve]
    #[default(HAlignment::Center)]
    pub align: HAlignment,

    /// The gap between elements.
    ///
    /// ```example
    /// #set math.vec(gap: 1em)
    /// $ vec(1, 2) $
    /// ```
    #[default(DEFAULT_ROW_GAP.into())]
    pub gap: Rel<Length>,

    /// The elements of the vector.
    #[variadic]
    pub children: Vec<Content>,
}

impl LayoutMath for Packed<VecElem> {
    #[typst_macros::time(name = "math.vec", span = self.span())]
    fn layout_math(&self, ctx: &mut MathContext, styles: StyleChain) -> SourceResult<()> {
        let delim = self.delim(styles);
        let frame = layout_vec_body(
            ctx,
            styles,
            self.children(),
<<<<<<< HEAD
            FixedAlignment::Center,
            self.gap(styles),
=======
            self.align(styles),
            self.gap(styles).at(scaled_font_size(ctx, styles)),
>>>>>>> 737895d7
            LeftRightAlternator::Right,
        )?;

        layout_delimiters(ctx, styles, frame, delim.open(), delim.close(), self.span())
    }
}

/// A matrix.
///
/// The elements of a row should be separated by commas, while the rows
/// themselves should be separated by semicolons. The semicolon syntax merges
/// preceding arguments separated by commas into an array. You can also use this
/// special syntax of math function calls to define custom functions that take
/// 2D data.
///
/// Content in cells can be aligned with the [`align`]($math.mat.align)
/// parameter, or content in cells that are in the same row can be aligned with
/// the `&` symbol.
///
/// # Example
/// ```example
/// $ mat(
///   1, 2, ..., 10;
///   2, 2, ..., 10;
///   dots.v, dots.v, dots.down, dots.v;
///   10, 10, ..., 10;
/// ) $
/// ```
#[elem(title = "Matrix", LayoutMath)]
pub struct MatElem {
    /// The delimiter to use.
    ///
    /// Can be a single character specifying the left delimiter, in which case
    /// the right delimiter is inferred. Otherwise, can be an array containing a
    /// left and a right delimiter.
    ///
    /// ```example
    /// #set math.mat(delim: "[")
    /// $ mat(1, 2; 3, 4) $
    /// ```
    #[default(DelimiterPair::PAREN)]
    pub delim: DelimiterPair,

    /// The horizontal alignment that each cell should have.
    ///
    /// ```example
    /// #set math.mat(align: right)
    /// $ mat(-1, 1, 1; 1, -1, 1; 1, 1, -1) $
    /// ```
    #[resolve]
    #[default(HAlignment::Center)]
    pub align: HAlignment,

    /// Draws augmentation lines in a matrix.
    ///
    /// - `{none}`: No lines are drawn.
    /// - A single number: A vertical augmentation line is drawn
    ///   after the specified column number. Negative numbers start from the end.
    /// - A dictionary: With a dictionary, multiple augmentation lines can be
    ///   drawn both horizontally and vertically. Additionally, the style of the
    ///   lines can be set. The dictionary can contain the following keys:
    ///   - `hline`: The offsets at which horizontal lines should be drawn.
    ///     For example, an offset of `2` would result in a horizontal line
    ///     being drawn after the second row of the matrix. Accepts either an
    ///     integer for a single line, or an array of integers
    ///     for multiple lines. Like for a single number, negative numbers start from the end.
    ///   - `vline`: The offsets at which vertical lines should be drawn.
    ///     For example, an offset of `2` would result in a vertical line being
    ///     drawn after the second column of the matrix. Accepts either an
    ///     integer for a single line, or an array of integers
    ///     for multiple lines. Like for a single number, negative numbers start from the end.
    ///   - `stroke`: How to [stroke]($stroke) the line. If set to `{auto}`,
    ///     takes on a thickness of 0.05em and square line caps.
    ///
    /// ```example
    /// $ mat(1, 0, 1; 0, 1, 2; augment: #2) $
    /// // Equivalent to:
    /// $ mat(1, 0, 1; 0, 1, 2; augment: #(-1)) $
    /// ```
    ///
    /// ```example
    /// $ mat(0, 0, 0; 1, 1, 1; augment: #(hline: 1, stroke: 2pt + green)) $
    /// ```
    #[resolve]
    #[fold]
    pub augment: Option<Augment>,

    /// The gap between rows and columns.
    ///
    /// This is a shorthand to set `row-gap` and `column-gap` to the same value.
    ///
    /// ```example
    /// #set math.mat(gap: 1em)
    /// $ mat(1, 2; 3, 4) $
    /// ```
    #[external]
    pub gap: Rel<Length>,

    /// The gap between rows.
    ///
    /// ```example
    /// #set math.mat(row-gap: 1em)
    /// $ mat(1, 2; 3, 4) $
    /// ```
    #[parse(
        let gap = args.named("gap")?;
        args.named("row-gap")?.or(gap)
    )]
    #[default(DEFAULT_ROW_GAP.into())]
    pub row_gap: Rel<Length>,

    /// The gap between columns.
    ///
    /// ```example
    /// #set math.mat(column-gap: 1em)
    /// $ mat(1, 2; 3, 4) $
    /// ```
    #[parse(args.named("column-gap")?.or(gap))]
    #[default(DEFAULT_COL_GAP.into())]
    pub column_gap: Rel<Length>,

    /// An array of arrays with the rows of the matrix.
    ///
    /// ```example
    /// #let data = ((1, 2, 3), (4, 5, 6))
    /// #let matrix = math.mat(..data)
    /// $ v := matrix $
    /// ```
    #[variadic]
    #[parse(
        let mut rows = vec![];
        let mut width = 0;

        let values = args.all::<Spanned<Value>>()?;
        if values.iter().any(|spanned| matches!(spanned.v, Value::Array(_))) {
            for Spanned { v, span } in values {
                let array = v.cast::<Array>().at(span)?;
                let row: Vec<_> = array.into_iter().map(Value::display).collect();
                width = width.max(row.len());
                rows.push(row);
            }
        } else {
            rows = vec![values.into_iter().map(|spanned| spanned.v.display()).collect()];
        }

        for row in &mut rows {
            if row.len() < width {
                row.resize(width, Content::empty());
            }
        }

        rows
    )]
    pub rows: Vec<Vec<Content>>,
}

impl LayoutMath for Packed<MatElem> {
    #[typst_macros::time(name = "math.mat", span = self.span())]
    fn layout_math(&self, ctx: &mut MathContext, styles: StyleChain) -> SourceResult<()> {
        let augment = self.augment(styles);
        let rows = self.rows();

        if let Some(aug) = &augment {
            for &offset in &aug.hline.0 {
                if offset == 0 || offset.unsigned_abs() >= rows.len() {
                    bail!(
                        self.span(),
                        "cannot draw a horizontal line after row {} of a matrix with {} rows",
                        if offset < 0 { rows.len() as isize + offset } else { offset },
                        rows.len()
                    );
                }
            }

            let ncols = self.rows().first().map_or(0, |row| row.len());

            for &offset in &aug.vline.0 {
                if offset == 0 || offset.unsigned_abs() >= ncols {
                    bail!(
                        self.span(),
                        "cannot draw a vertical line after column {} of a matrix with {} columns",
                        if offset < 0 { ncols as isize + offset } else { offset },
                        ncols
                    );
                }
            }
        }

        let font_size = scaled_font_size(ctx, styles);
        let column_gap = self.column_gap(styles).at(font_size);
        let row_gap = self.row_gap(styles).at(font_size);
        let delim = self.delim(styles);
        let frame = layout_mat_body(
            ctx,
            styles,
            rows,
            self.align(styles),
            augment,
            Axes::new(column_gap, row_gap),
            self.span(),
        )?;

        layout_delimiters(ctx, styles, frame, delim.open(), delim.close(), self.span())
    }
}

/// A case distinction.
///
/// Content across different branches can be aligned with the `&` symbol.
///
/// # Example
/// ```example
/// $ f(x, y) := cases(
///   1 "if" (x dot y)/2 <= 0,
///   2 "if" x "is even",
///   3 "if" x in NN,
///   4 "else",
/// ) $
/// ```
#[elem(LayoutMath)]
pub struct CasesElem {
    /// The delimiter to use.
    ///
    /// Can be a single character specifying the left delimiter, in which case
    /// the right delimiter is inferred. Otherwise, can be an array containing a
    /// left and a right delimiter.
    ///
    /// ```example
    /// #set math.cases(delim: "[")
    /// $ x = cases(1, 2) $
    /// ```
    #[default(DelimiterPair::BRACE)]
    pub delim: DelimiterPair,

    /// Whether the direction of cases should be reversed.
    ///
    /// ```example
    /// #set math.cases(reverse: true)
    /// $ cases(1, 2) = x $
    /// ```
    #[default(false)]
    pub reverse: bool,

    /// The gap between branches.
    ///
    /// ```example
    /// #set math.cases(gap: 1em)
    /// $ x = cases(1, 2) $
    /// ```
    #[default(DEFAULT_ROW_GAP.into())]
    pub gap: Rel<Length>,

    /// The branches of the case distinction.
    #[variadic]
    pub children: Vec<Content>,
}

impl LayoutMath for Packed<CasesElem> {
    #[typst_macros::time(name = "math.cases", span = self.span())]
    fn layout_math(&self, ctx: &mut MathContext, styles: StyleChain) -> SourceResult<()> {
        let delim = self.delim(styles);
        let frame = layout_vec_body(
            ctx,
            styles,
            self.children(),
            FixedAlignment::Start,
<<<<<<< HEAD
            self.gap(styles),
=======
            self.gap(styles).at(scaled_font_size(ctx, styles)),
>>>>>>> 737895d7
            LeftRightAlternator::None,
        )?;

        let (open, close) = if self.reverse(styles) {
            (None, delim.close())
        } else {
            (delim.open(), None)
        };

        layout_delimiters(ctx, styles, frame, open, close, self.span())
    }
}

/// A delimiter is a single character that is used to delimit a matrix, vector
/// or cases. The character has to be a Unicode codepoint tagged as a math
/// "opening", "closing" or "fence".
///
/// Typically, the delimiter is stretched to fit the height of whatever it
/// delimits.
#[derive(Debug, Default, Copy, Clone, Eq, PartialEq, Hash)]
struct Delimiter(Option<char>);

cast! {
    Delimiter,
    self => self.0.into_value(),
    _: NoneValue => Self::none(),
    v: Symbol => Self::char(v.get())?,
    v: char => Self::char(v)?,
}

impl Delimiter {
    fn none() -> Self {
        Self(None)
    }

    fn char(c: char) -> StrResult<Self> {
        if !matches!(
            unicode_math_class::class(c),
            Some(MathClass::Opening | MathClass::Closing | MathClass::Fence),
        ) {
            bail!("invalid delimiter: \"{}\"", c)
        }
        Ok(Self(Some(c)))
    }

    fn get(self) -> Option<char> {
        self.0
    }

    fn find_matching(self) -> Self {
        match self.0 {
            None => Self::none(),
            Some('[') => Self(Some(']')),
            Some(']') => Self(Some('[')),
            Some('{') => Self(Some('}')),
            Some('}') => Self(Some('{')),
            Some(c) => match unicode_math_class::class(c) {
                Some(MathClass::Opening) => Self(char::from_u32(c as u32 + 1)),
                Some(MathClass::Closing) => Self(char::from_u32(c as u32 - 1)),
                _ => Self(Some(c)),
            },
        }
    }
}

/// A pair of delimiters (one closing, one opening) used for matrices, vectors
/// and cases.
#[derive(Debug, Copy, Clone, Eq, PartialEq, Hash)]
pub struct DelimiterPair {
    open: Delimiter,
    close: Delimiter,
}

cast! {
    DelimiterPair,

    self => array![self.open, self.close].into_value(),

    v: Array => match v.as_slice() {
        [open, close] => Self {
            open: open.clone().cast()?,
            close: close.clone().cast()?,
        },
        _ => bail!("expected 2 delimiters, found {}", v.len())
    },
    v: Delimiter => Self { open: v, close: v.find_matching() }
}

impl DelimiterPair {
    const PAREN: Self = Self {
        open: Delimiter(Some('(')),
        close: Delimiter(Some(')')),
    };
    const BRACE: Self = Self {
        open: Delimiter(Some('{')),
        close: Delimiter(Some('}')),
    };

    /// The delimiter's opening character.
    fn open(self) -> Option<char> {
        self.open.get()
    }

    /// The delimiter's closing character.
    fn close(self) -> Option<char> {
        self.close.get()
    }
}

/// Layout the inner contents of a vector.
fn layout_vec_body(
    ctx: &mut MathContext,
    styles: StyleChain,
    column: &[Content],
    align: FixedAlignment,
    row_gap: Rel<Abs>,
    alternator: LeftRightAlternator,
) -> SourceResult<Frame> {
    let gap = row_gap.relative_to(ctx.region.size.y);

    let denom_style = style_for_denominator(styles);
    let mut flat = vec![];
    for child in column {
        flat.push(ctx.layout_into_run(child, styles.chain(&denom_style))?);
    }
<<<<<<< HEAD

    Ok(stack(flat, align, gap, 0, alternator))
=======
    // We pad ascent and descent with the ascent and descent of the paren
    // to ensure that normal vectors are aligned with others unless they are
    // way too big.
    let paren =
        GlyphFragment::new(ctx, styles.chain(&denom_style), '(', Span::detached());
    Ok(stack(flat, align, gap, 0, alternator, Some((paren.ascent, paren.descent))))
>>>>>>> 737895d7
}

/// Layout the inner contents of a matrix.
fn layout_mat_body(
    ctx: &mut MathContext,
    styles: StyleChain,
    rows: &[Vec<Content>],
    align: FixedAlignment,
    augment: Option<Augment<Abs>>,
    gap: Axes<Rel<Abs>>,
    span: Span,
) -> SourceResult<Frame> {
    let ncols = rows.first().map_or(0, |row| row.len());
    let nrows = rows.len();
    if ncols == 0 || nrows == 0 {
        return Ok(Frame::soft(Size::zero()));
    }

    let gap = gap.zip_map(ctx.region.size, Rel::relative_to);
    let half_gap = gap * 0.5;

    // We provide a default stroke thickness that scales
    // with font size to ensure that augmentation lines
    // look correct by default at all matrix sizes.
    // The line cap is also set to square because it looks more "correct".
    let font_size = scaled_font_size(ctx, styles);
    let default_stroke_thickness = DEFAULT_STROKE_THICKNESS.at(font_size);
    let default_stroke = FixedStroke {
        thickness: default_stroke_thickness,
        paint: TextElem::fill_in(styles).as_decoration(),
        cap: LineCap::Square,
        ..Default::default()
    };

    let (hline, vline, stroke) = match augment {
        Some(augment) => {
            // We need to get stroke here for ownership.
            let stroke = augment.stroke.unwrap_or_default().unwrap_or(default_stroke);
            (augment.hline, augment.vline, stroke)
        }
        _ => (AugmentOffsets::default(), AugmentOffsets::default(), default_stroke),
    };

    // Before the full matrix body can be laid out, the
    // individual cells must first be independently laid out
    // so we can ensure alignment across rows and columns.

    // This variable stores the maximum ascent and descent for each row.
    let mut heights = vec![(Abs::zero(), Abs::zero()); nrows];

    // We want to transpose our data layout to columns
    // before final layout. For efficiency, the columns
    // variable is set up here and newly generated
    // individual cells are then added to it.
    let mut cols = vec![vec![]; ncols];

    let denom_style = style_for_denominator(styles);
    // We pad ascent and descent with the ascent and descent of the paren
    // to ensure that normal matrices are aligned with others unless they are
    // way too big.
    let paren =
        GlyphFragment::new(ctx, styles.chain(&denom_style), '(', Span::detached());

    for (row, (ascent, descent)) in rows.iter().zip(&mut heights) {
        for (cell, col) in row.iter().zip(&mut cols) {
            let cell = ctx.layout_into_run(cell, styles.chain(&denom_style))?;

            ascent.set_max(cell.ascent().max(paren.ascent));
            descent.set_max(cell.descent().max(paren.descent));

            col.push(cell);
        }
    }

    // For each row, combine maximum ascent and descent into a row height.
    // Sum the row heights, then add the total height of the gaps between rows.
    let total_height =
        heights.iter().map(|&(a, b)| a + b).sum::<Abs>() + gap.y * (nrows - 1) as f64;

    // Width starts at zero because it can't be calculated until later
    let mut frame = Frame::soft(Size::new(Abs::zero(), total_height));

    let mut x = Abs::zero();

    for (index, col) in cols.into_iter().enumerate() {
        let AlignmentResult { points, width: rcol } = alignments(&col);

        let mut y = Abs::zero();

        for (cell, &(ascent, descent)) in col.into_iter().zip(&heights) {
            let cell = cell.into_line_frame(&points, LeftRightAlternator::Right);
            let pos = Point::new(
                if points.is_empty() {
                    x + align.position(rcol - cell.width())
                } else {
                    x
                },
                y + ascent - cell.ascent(),
            );

            frame.push_frame(pos, cell);

            y += ascent + descent + gap.y;
        }

        // Advance to the end of the column
        x += rcol;

        // If a vertical line should be inserted after this column
        if vline.0.contains(&(index as isize + 1))
            || vline.0.contains(&(1 - ((ncols - index) as isize)))
        {
            frame.push(
                Point::with_x(x + half_gap.x),
                line_item(total_height, true, stroke.clone(), span),
            );
        }

        // Advance to the start of the next column
        x += gap.x;
    }

    // Once all the columns are laid out, the total width can be calculated
    let total_width = x - gap.x;

    // This allows the horizontal lines to be laid out
    for line in hline.0 {
        let real_line =
            if line < 0 { nrows - line.unsigned_abs() } else { line as usize };
        let offset = (heights[0..real_line].iter().map(|&(a, b)| a + b).sum::<Abs>()
            + gap.y * (real_line - 1) as f64)
            + half_gap.y;

        frame.push(
            Point::with_y(offset),
            line_item(total_width, false, stroke.clone(), span),
        );
    }

    frame.size_mut().x = total_width;

    Ok(frame)
}

fn line_item(length: Abs, vertical: bool, stroke: FixedStroke, span: Span) -> FrameItem {
    let line_geom = if vertical {
        Geometry::Line(Point::with_y(length))
    } else {
        Geometry::Line(Point::with_x(length))
    };

    FrameItem::Shape(
        Shape {
            geometry: line_geom,
            fill: None,
            fill_rule: FillRule::default(),
            stroke: Some(stroke),
        },
        span,
    )
}

/// Layout the outer wrapper around the body of a vector or matrix.
fn layout_delimiters(
    ctx: &mut MathContext,
    styles: StyleChain,
    mut frame: Frame,
    left: Option<char>,
    right: Option<char>,
    span: Span,
) -> SourceResult<()> {
    let font_size = scaled_font_size(ctx, styles);
    let short_fall = DELIM_SHORT_FALL.at(font_size);
    let axis = ctx.constants.axis_height().scaled(ctx, font_size);
    let height = frame.height();
    let target = height + VERTICAL_PADDING.of(height);
    frame.set_baseline(height / 2.0 + axis);

    if let Some(left) = left {
        let mut left = GlyphFragment::new(ctx, styles, left, span)
            .stretch_vertical(ctx, target, short_fall);
        left.align_on_axis(ctx, delimiter_alignment(left.c));
        ctx.push(left);
    }

    ctx.push(FrameFragment::new(ctx, styles, frame));

    if let Some(right) = right {
        let mut right = GlyphFragment::new(ctx, styles, right, span)
            .stretch_vertical(ctx, target, short_fall);
        right.align_on_axis(ctx, delimiter_alignment(right.c));
        ctx.push(right);
    }

    Ok(())
}

/// Parameters specifying how augmentation lines
/// should be drawn on a matrix.
#[derive(Debug, Default, Clone, PartialEq, Hash)]
pub struct Augment<T: Numeric = Length> {
    pub hline: AugmentOffsets,
    pub vline: AugmentOffsets,
    pub stroke: Smart<Stroke<T>>,
}

impl<T: Numeric + Fold> Fold for Augment<T> {
    fn fold(self, outer: Self) -> Self {
        Self {
            stroke: match (self.stroke, outer.stroke) {
                (Smart::Custom(inner), Smart::Custom(outer)) => {
                    Smart::Custom(inner.fold(outer))
                }
                // Usually, folding an inner `auto` with an `outer` prefers
                // the explicit `auto`. However, here `auto` means unspecified
                // and thus we want `outer`.
                (inner, outer) => inner.or(outer),
            },
            ..self
        }
    }
}

impl Resolve for Augment {
    type Output = Augment<Abs>;

    fn resolve(self, styles: StyleChain) -> Self::Output {
        Augment {
            hline: self.hline,
            vline: self.vline,
            stroke: self.stroke.resolve(styles),
        }
    }
}

cast! {
    Augment,
    self => {
        // if the stroke is auto and there is only one vertical line,
        if self.stroke.is_auto() && self.hline.0.is_empty() && self.vline.0.len() == 1 {
            return self.vline.0[0].into_value();
        }

        dict! {
            "hline" => self.hline,
            "vline" => self.vline,
            "stroke" => self.stroke,
        }.into_value()
    },
    v: isize => Augment {
        hline: AugmentOffsets::default(),
        vline: AugmentOffsets(smallvec![v]),
        stroke: Smart::Auto,
    },
    mut dict: Dict => {
        let mut take = |key| dict.take(key).ok().map(AugmentOffsets::from_value).transpose();
        let hline = take("hline")?.unwrap_or_default();
        let vline = take("vline")?.unwrap_or_default();
        let stroke = dict.take("stroke")
            .ok()
            .map(Stroke::from_value)
            .transpose()?
            .map(Smart::Custom)
            .unwrap_or(Smart::Auto);
        Augment { hline, vline, stroke }
    },
}

cast! {
    Augment<Abs>,
    self => self.into_value(),
}

/// The offsets at which augmentation lines should be drawn on a matrix.
#[derive(Debug, Default, Clone, Eq, PartialEq, Hash)]
pub struct AugmentOffsets(SmallVec<[isize; 1]>);

cast! {
    AugmentOffsets,
    self => self.0.into_value(),
    v: isize => Self(smallvec![v]),
    v: Array => Self(v.into_iter().map(Value::cast).collect::<HintedStrResult<_>>()?),
}<|MERGE_RESOLUTION|>--- conflicted
+++ resolved
@@ -11,15 +11,9 @@
     Rel, Size,
 };
 use crate::math::{
-<<<<<<< HEAD
-    alignments, scaled_font_size, stack, style_for_denominator, AlignmentResult,
-    FrameFragment, GlyphFragment, LayoutMath, LeftRightAlternator, MathContext, Scaled,
-    DELIM_SHORT_FALL,
-=======
     alignments, delimiter_alignment, scaled_font_size, stack, style_for_denominator,
     AlignmentResult, FrameFragment, GlyphFragment, LayoutMath, LeftRightAlternator,
     MathContext, Scaled, DELIM_SHORT_FALL,
->>>>>>> 737895d7
 };
 use crate::symbols::Symbol;
 use crate::syntax::{Span, Spanned};
@@ -89,13 +83,8 @@
             ctx,
             styles,
             self.children(),
-<<<<<<< HEAD
-            FixedAlignment::Center,
-            self.gap(styles),
-=======
             self.align(styles),
             self.gap(styles).at(scaled_font_size(ctx, styles)),
->>>>>>> 737895d7
             LeftRightAlternator::Right,
         )?;
 
@@ -362,11 +351,7 @@
             styles,
             self.children(),
             FixedAlignment::Start,
-<<<<<<< HEAD
-            self.gap(styles),
-=======
             self.gap(styles).at(scaled_font_size(ctx, styles)),
->>>>>>> 737895d7
             LeftRightAlternator::None,
         )?;
 
@@ -492,17 +477,12 @@
     for child in column {
         flat.push(ctx.layout_into_run(child, styles.chain(&denom_style))?);
     }
-<<<<<<< HEAD
-
-    Ok(stack(flat, align, gap, 0, alternator))
-=======
     // We pad ascent and descent with the ascent and descent of the paren
     // to ensure that normal vectors are aligned with others unless they are
     // way too big.
     let paren =
         GlyphFragment::new(ctx, styles.chain(&denom_style), '(', Span::detached());
     Ok(stack(flat, align, gap, 0, alternator, Some((paren.ascent, paren.descent))))
->>>>>>> 737895d7
 }
 
 /// Layout the inner contents of a matrix.
