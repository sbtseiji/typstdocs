--- conflicted
+++ resolved
@@ -97,21 +97,12 @@
 
 #[cfg(test)]
 mod tests {
-<<<<<<< HEAD
-    use comemo::Prehashed;
-    use once_cell::sync::Lazy;
-    use typst::diag::{FileError, FileResult};
-    use typst::foundations::{Bytes, Datetime};
-    use typst::syntax::{FileId, Source};
-    use typst::text::{Font, FontBook};
-=======
     use typst::diag::{FileError, FileResult};
     use typst::foundations::{Bytes, Datetime, Smart};
     use typst::layout::{Abs, Margin, PageElem};
     use typst::syntax::{FileId, Source};
     use typst::text::{Font, FontBook, TextElem, TextSize};
     use typst::utils::{singleton, LazyHash};
->>>>>>> 737895d7
     use typst::{Library, World};
 
     /// A world for IDE testing.
@@ -126,11 +117,6 @@
         /// This is cheap because the shared base for all test runs is lazily
         /// initialized just once.
         pub fn new(text: &str) -> Self {
-<<<<<<< HEAD
-            static BASE: Lazy<TestBase> = Lazy::new(TestBase::default);
-            let main = Source::detached(text);
-            Self { main, base: &*BASE }
-=======
             let main = Source::detached(text);
             Self {
                 main,
@@ -141,23 +127,10 @@
         /// The ID of the main file in a `TestWorld`.
         pub fn main_id() -> FileId {
             *singleton!(FileId, Source::detached("").id())
->>>>>>> 737895d7
         }
     }
 
     impl World for TestWorld {
-<<<<<<< HEAD
-        fn library(&self) -> &Prehashed<Library> {
-            &self.base.library
-        }
-
-        fn book(&self) -> &Prehashed<FontBook> {
-            &self.base.book
-        }
-
-        fn main(&self) -> Source {
-            self.main.clone()
-=======
         fn library(&self) -> &LazyHash<Library> {
             &self.base.library
         }
@@ -168,7 +141,6 @@
 
         fn main(&self) -> FileId {
             self.main.id()
->>>>>>> 737895d7
         }
 
         fn source(&self, id: FileId) -> FileResult<Source> {
@@ -194,13 +166,8 @@
 
     /// Shared foundation of all test worlds.
     struct TestBase {
-<<<<<<< HEAD
-        library: Prehashed<Library>,
-        book: Prehashed<FontBook>,
-=======
         library: LazyHash<Library>,
         book: LazyHash<FontBook>,
->>>>>>> 737895d7
         fonts: Vec<Font>,
     }
 
@@ -212,19 +179,12 @@
                 .collect();
 
             Self {
-<<<<<<< HEAD
-                library: Prehashed::new(Library::default()),
-                book: Prehashed::new(FontBook::from_fonts(&fonts)),
-=======
                 library: LazyHash::new(library()),
                 book: LazyHash::new(FontBook::from_fonts(&fonts)),
->>>>>>> 737895d7
                 fonts,
             }
         }
     }
-<<<<<<< HEAD
-=======
 
     /// The extended standard library for testing.
     fn library() -> Library {
@@ -241,5 +201,4 @@
         lib.styles.set(TextElem::set_size(TextSize(Abs::pt(10.0).into())));
         lib
     }
->>>>>>> 737895d7
 }