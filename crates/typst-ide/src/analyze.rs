use comemo::Track;
use ecow::{eco_vec, EcoString, EcoVec};
use typst::engine::{Engine, Route, Sink, Traced};
use typst::eval::Vm;
use typst::foundations::{Context, Label, Scopes, Styles, Value};
use typst::introspection::Introspector;
use typst::model::{BibliographyElem, Document};
use typst::syntax::{ast, LinkedNode, Span, SyntaxKind};
use typst::World;

/// Try to determine a set of possible values for an expression.
pub fn analyze_expr(
    world: &dyn World,
    node: &LinkedNode,
) -> EcoVec<(Value, Option<Styles>)> {
    let Some(expr) = node.cast::<ast::Expr>() else {
        return eco_vec![];
    };

    let val = match expr {
        ast::Expr::None(_) => Value::None,
        ast::Expr::Auto(_) => Value::Auto,
        ast::Expr::Bool(v) => Value::Bool(v.get()),
        ast::Expr::Int(v) => Value::Int(v.get()),
        ast::Expr::Float(v) => Value::Float(v.get()),
        ast::Expr::Numeric(v) => Value::numeric(v.get()),
        ast::Expr::Str(v) => Value::Str(v.get().into()),
        _ => {
            if node.kind() == SyntaxKind::Contextual {
                if let Some(child) = node.children().last() {
                    return analyze_expr(world, &child);
                }
            }

            if let Some(parent) = node.parent() {
                if parent.kind() == SyntaxKind::FieldAccess && node.index() > 0 {
                    return analyze_expr(world, parent);
                }
            }

            return typst::trace(world, node.span());
        }
    };

    eco_vec![(val, None)]
}

/// Try to load a module from the current source file.
pub fn analyze_import(world: &dyn World, source: &LinkedNode) -> Option<Value> {
    // Use span in the node for resolving imports with relative paths.
    let source_span = source.span();
<<<<<<< HEAD

=======
>>>>>>> 737895d7
    let (source, _) = analyze_expr(world, source).into_iter().next()?;
    if source.scope().is_some() {
        return Some(source);
    }

    let introspector = Introspector::default();
    let traced = Traced::default();
    let mut sink = Sink::new();
    let engine = Engine {
        world: world.track(),
        introspector: introspector.track(),
        traced: traced.track(),
        sink: sink.track_mut(),
        route: Route::default(),
    };

    let context = Context::none();
    let mut vm = Vm::new(
        engine,
        context.track(),
        Scopes::new(Some(world.library())),
        Span::detached(),
    );
<<<<<<< HEAD
=======

>>>>>>> 737895d7
    typst::eval::import(&mut vm, source, source_span, true)
        .ok()
        .map(Value::Module)
}

/// Find all labels and details for them.
///
/// Returns:
/// - All labels and descriptions for them, if available
/// - A split offset: All labels before this offset belong to nodes, all after
///   belong to a bibliography.
pub fn analyze_labels(document: &Document) -> (Vec<(Label, Option<EcoString>)>, usize) {
    let mut output = vec![];

    // Labels in the document.
    for elem in document.introspector.all() {
        let Some(label) = elem.label() else { continue };
        let details = elem
            .get_by_name("caption")
            .or_else(|_| elem.get_by_name("body"))
            .ok()
            .and_then(|field| match field {
                Value::Content(content) => Some(content),
                _ => None,
            })
            .as_ref()
            .unwrap_or(elem)
            .plain_text();
        output.push((label, Some(details)));
    }

    let split = output.len();

    // Bibliography keys.
    for (key, detail) in BibliographyElem::keys(document.introspector.track()) {
        output.push((Label::new(key.as_str()), detail));
    }

    (output, split)
}<|MERGE_RESOLUTION|>--- conflicted
+++ resolved
@@ -49,10 +49,6 @@
 pub fn analyze_import(world: &dyn World, source: &LinkedNode) -> Option<Value> {
     // Use span in the node for resolving imports with relative paths.
     let source_span = source.span();
-<<<<<<< HEAD
-
-=======
->>>>>>> 737895d7
     let (source, _) = analyze_expr(world, source).into_iter().next()?;
     if source.scope().is_some() {
         return Some(source);
@@ -76,10 +72,7 @@
         Scopes::new(Some(world.library())),
         Span::detached(),
     );
-<<<<<<< HEAD
-=======
 
->>>>>>> 737895d7
     typst::eval::import(&mut vm, source, source_span, true)
         .ok()
         .map(Value::Module)
