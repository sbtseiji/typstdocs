--- conflicted
+++ resolved
@@ -1789,11 +1789,7 @@
     fn next_non_trivia(lexer: &mut Lexer<'s>) -> SyntaxKind {
         loop {
             let next = lexer.next();
-<<<<<<< HEAD
-            // Loop is terminatable, because SyntaxKind::Eof is not a trivia.
-=======
             // Loop is terminable, because SyntaxKind::End is not a trivia.
->>>>>>> 737895d7
             if !next.is_trivia() {
                 break next;
             }
