use std::collections::HashMap;
use std::num::NonZeroUsize;

use ecow::EcoString;
use pdf_writer::types::{ActionType, AnnotationFlags, AnnotationType, NumberingStyle};
use pdf_writer::{Filter, Finish, Name, Rect, Ref, Str};
use typst::diag::SourceResult;
use typst::foundations::Label;
use typst::introspection::Location;
use typst::layout::{Abs, Page};
use typst::model::{Destination, Numbering};

use crate::content;
use crate::{
    AbsExt, PdfChunk, PdfOptions, Resources, WithDocument, WithRefs, WithResources,
};

/// Construct page objects.
#[typst_macros::time(name = "construct pages")]
#[allow(clippy::type_complexity)]
pub fn traverse_pages(
    state: &WithDocument,
) -> SourceResult<(PdfChunk, (Vec<Option<EncodedPage>>, Resources<()>))> {
    let mut resources = Resources::default();
    let mut pages = Vec::with_capacity(state.document.pages.len());
    let mut skipped_pages = 0;
    for (i, page) in state.document.pages.iter().enumerate() {
        if state
            .options
            .page_ranges
            .as_ref()
            .is_some_and(|ranges| !ranges.includes_page_index(i))
        {
            // Don't export this page.
            pages.push(None);
            skipped_pages += 1;
        } else {
            let mut encoded = construct_page(state.options, &mut resources, page)?;
            encoded.label = page
                .numbering
                .as_ref()
                .and_then(|num| PdfPageLabel::generate(num, page.number))
                .or_else(|| {
                    // When some pages were ignored from export, we show a page label with
                    // the correct real (not logical) page number.
                    // This is for consistency with normal output when pages have no numbering
                    // and all are exported: the final PDF page numbers always correspond to
                    // the real (not logical) page numbers. Here, the final PDF page number
                    // will differ, but we can at least use labels to indicate what was
                    // the corresponding real page number in the Typst document.
                    (skipped_pages > 0).then(|| PdfPageLabel::arabic(i + 1))
                });
            pages.push(Some(encoded));
        }
    }

    Ok((PdfChunk::new(), (pages, resources)))
}

/// Construct a page object.
#[typst_macros::time(name = "construct page")]
fn construct_page(
    options: &PdfOptions,
    out: &mut Resources<()>,
    page: &Page,
) -> SourceResult<EncodedPage> {
    Ok(EncodedPage {
        content: content::build(
            options,
            out,
            &page.frame,
            page.fill_or_transparent(),
            None,
        )?,
        label: None,
    })
}

/// Allocate a reference for each exported page.
pub fn alloc_page_refs(
    context: &WithResources,
) -> SourceResult<(PdfChunk, Vec<Option<Ref>>)> {
    let mut chunk = PdfChunk::new();
    let page_refs = context
        .pages
        .iter()
        .map(|p| p.as_ref().map(|_| chunk.alloc()))
        .collect();
    Ok((chunk, page_refs))
}

/// Write the page tree.
pub fn write_page_tree(ctx: &WithRefs) -> SourceResult<(PdfChunk, Ref)> {
    let mut chunk = PdfChunk::new();
    let page_tree_ref = chunk.alloc.bump();

    for i in 0..ctx.pages.len() {
        let content_id = chunk.alloc.bump();
        write_page(
            &mut chunk,
            ctx,
            content_id,
            page_tree_ref,
            &ctx.references.named_destinations.loc_to_dest,
            i,
        );
    }

    let page_kids = ctx.globals.pages.iter().filter_map(Option::as_ref).copied();

    chunk
        .pages(page_tree_ref)
        .count(page_kids.clone().count() as i32)
        .kids(page_kids);

    Ok((chunk, page_tree_ref))
}

/// Write a page tree node.
fn write_page(
    chunk: &mut PdfChunk,
    ctx: &WithRefs,
    content_id: Ref,
    page_tree_ref: Ref,
    loc_to_dest: &HashMap<Location, Label>,
    i: usize,
) {
    let Some((page, page_ref)) = ctx.pages[i].as_ref().zip(ctx.globals.pages[i]) else {
        // Page excluded from export.
        return;
    };

    let mut annotations = Vec::with_capacity(page.content.links.len());
    for (dest, rect) in &page.content.links {
        let id = chunk.alloc();
        annotations.push(id);

        let mut annotation = chunk.annotation(id);
        annotation.subtype(AnnotationType::Link).rect(*rect);
        annotation.border(0.0, 0.0, 0.0, None).flags(AnnotationFlags::PRINT);

        let pos = match dest {
            Destination::Url(uri) => {
                annotation
                    .action()
                    .action_type(ActionType::Uri)
                    .uri(Str(uri.as_bytes()));
                continue;
            }
            Destination::Position(pos) => *pos,
            Destination::Location(loc) => {
                if let Some(key) = loc_to_dest.get(loc) {
                    annotation
                        .action()
                        .action_type(ActionType::GoTo)
                        // `key` must be a `Str`, not a `Name`.
                        .pair(Name(b"D"), Str(key.as_str().as_bytes()));
                    continue;
                } else {
                    ctx.document.introspector.position(*loc)
                }
            }
        };

        let index = pos.page.get() - 1;
        let y = (pos.point.y - Abs::pt(10.0)).max(Abs::zero());

        // Don't add links to non-exported pages.
        if let Some((Some(page), Some(page_ref))) =
            ctx.pages.get(index).zip(ctx.globals.pages.get(index))
        {
            annotation
                .action()
                .action_type(ActionType::GoTo)
                .destination()
                .page(*page_ref)
                .xyz(pos.point.x.to_f32(), (page.content.size.y - y).to_f32(), None);
        }
    }

    let mut page_writer = chunk.page(page_ref);
    page_writer.parent(page_tree_ref);

<<<<<<< HEAD
/// Write the page labels.
pub(crate) fn write_page_labels(ctx: &mut PdfContext) -> Vec<(NonZeroUsize, Ref)> {
    // If there is no page labeled, we skip the writing
    if !ctx.pages.iter().any(|p| {
        p.label
            .as_ref()
            .is_some_and(|l| l.prefix.is_some() || l.style.is_some())
    }) {
        return Vec::new();
    }

    let mut result = vec![];
    let empty_label = PdfPageLabel::default();
    let mut prev: Option<&PdfPageLabel> = None;

    for (i, page) in ctx.pages.iter().enumerate() {
        let nr = NonZeroUsize::new(1 + i).unwrap();
        // If there are pages with empty labels between labeled pages, we must
        // write empty PageLabel entries.
        let label = page.label.as_ref().unwrap_or(&empty_label);

        if let Some(pre) = prev {
            if label.prefix == pre.prefix
                && label.style == pre.style
                && label.offset == pre.offset.map(|n| n.saturating_add(1))
            {
                prev = Some(label);
                continue;
            }
        }

        let id = ctx.alloc.bump();
        let mut entry = ctx.pdf.indirect(id).start::<PageLabel>();

        // Only add what is actually provided. Don't add empty prefix string if
        // it wasn't given for example.
        if let Some(prefix) = &label.prefix {
            entry.prefix(TextStr(prefix));
        }
=======
    let w = page.content.size.x.to_f32();
    let h = page.content.size.y.to_f32();
    page_writer.media_box(Rect::new(0.0, 0.0, w, h));
    page_writer.contents(content_id);
    page_writer.pair(Name(b"Resources"), ctx.resources.reference);
>>>>>>> 737895d7

    if page.content.uses_opacities {
        page_writer
            .group()
            .transparency()
            .isolated(false)
            .knockout(false)
            .color_space()
            .srgb();
    }

    page_writer.annotations(annotations);

    page_writer.finish();

    chunk
        .stream(content_id, page.content.content.wait())
        .filter(Filter::FlateDecode);
}

/// Specification for a PDF page label.
#[derive(Debug, Clone, PartialEq, Hash, Default)]
pub(crate) struct PdfPageLabel {
    /// Can be any string or none. Will always be prepended to the numbering style.
    pub prefix: Option<EcoString>,
    /// Based on the numbering pattern.
    ///
    /// If `None` or numbering is a function, the field will be empty.
    pub style: Option<PdfPageLabelStyle>,
    /// Offset for the page label start.
    ///
    /// Describes where to start counting from when setting a style.
    /// (Has to be greater or equal than 1)
    pub offset: Option<NonZeroUsize>,
}

/// A PDF page label number style.
#[derive(Debug, Copy, Clone, Eq, PartialEq, Hash)]
pub enum PdfPageLabelStyle {
    /// Decimal arabic numerals (1, 2, 3).
    Arabic,
    /// Lowercase roman numerals (i, ii, iii).
    LowerRoman,
    /// Uppercase roman numerals (I, II, III).
    UpperRoman,
    /// Lowercase letters (`a` to `z` for the first 26 pages,
    /// `aa` to `zz` and so on for the next).
    LowerAlpha,
    /// Uppercase letters (`A` to `Z` for the first 26 pages,
    /// `AA` to `ZZ` and so on for the next).
    UpperAlpha,
}

impl PdfPageLabel {
    /// Create a new `PdfNumbering` from a `Numbering` applied to a page
    /// number.
    fn generate(numbering: &Numbering, number: usize) -> Option<PdfPageLabel> {
        let Numbering::Pattern(pat) = numbering else {
            return None;
        };

<<<<<<< HEAD
        let (prefix, kind, case) = pat.pieces.first()?;
=======
        let (prefix, kind) = pat.pieces.first()?;
>>>>>>> 737895d7

        // If there is a suffix, we cannot use the common style optimisation,
        // since PDF does not provide a suffix field.
        let style = if pat.suffix.is_empty() {
            use {typst::model::NumberingKind as Kind, PdfPageLabelStyle as Style};
            match kind {
                Kind::Arabic => Some(Style::Arabic),
                Kind::LowerRoman => Some(Style::LowerRoman),
                Kind::UpperRoman => Some(Style::UpperRoman),
                Kind::LowerLatin if number <= 26 => Some(Style::LowerAlpha),
                Kind::LowerLatin if number <= 26 => Some(Style::UpperAlpha),
                _ => None,
            }
        } else {
            None
        };

        // Prefix and offset depend on the style: If it is supported by the PDF
        // spec, we use the given prefix and an offset. Otherwise, everything
        // goes into prefix.
        let prefix = if style.is_none() {
            Some(pat.apply(&[number]))
        } else {
            (!prefix.is_empty()).then(|| prefix.clone())
        };

        let offset = style.and(NonZeroUsize::new(number));
        Some(PdfPageLabel { prefix, style, offset })
    }
<<<<<<< HEAD
}

/// Data for an exported page.
pub struct EncodedPage {
    /// The indirect object id of the page.
    pub id: Ref,
    /// The page's dimensions.
    pub size: Size,
    /// The page's content stream.
    pub content: Deferred<Vec<u8>>,
    /// Whether the page uses opacities.
    pub uses_opacities: bool,
    /// Links in the PDF coordinate system.
    pub links: Vec<(Destination, Rect)>,
    /// The page's used resources
    pub resources: HashMap<PageResource, usize>,
    /// The page's PDF label.
    label: Option<PdfPageLabel>,
}

/// Represents a resource being used in a PDF page by its name.
#[derive(Debug, Clone, PartialEq, Eq, Hash, Ord, PartialOrd)]
pub struct PageResource {
    kind: ResourceKind,
    name: EcoString,
}

impl PageResource {
    pub fn new(kind: ResourceKind, name: EcoString) -> Self {
        Self { kind, name }
    }
}

/// A kind of resource being used in a PDF page.
#[derive(Debug, Clone, PartialEq, Eq, Hash, Ord, PartialOrd)]
pub enum ResourceKind {
    XObject,
    Font,
    Gradient,
    Pattern,
    ExtGState,
}

impl PageResource {
    /// Returns the name of the resource.
    pub fn name(&self) -> Name<'_> {
        Name(self.name.as_bytes())
    }

    /// Returns whether the resource is an XObject.
    pub fn is_x_object(&self) -> bool {
        matches!(self.kind, ResourceKind::XObject)
    }

    /// Returns whether the resource is a font.
    pub fn is_font(&self) -> bool {
        matches!(self.kind, ResourceKind::Font)
    }

    /// Returns whether the resource is a gradient.
    pub fn is_gradient(&self) -> bool {
        matches!(self.kind, ResourceKind::Gradient)
    }

    /// Returns whether the resource is a pattern.
    pub fn is_pattern(&self) -> bool {
        matches!(self.kind, ResourceKind::Pattern)
    }

    /// Returns whether the resource is an external graphics state.
    pub fn is_ext_g_state(&self) -> bool {
        matches!(self.kind, ResourceKind::ExtGState)
    }
}

/// An exporter for the contents of a single PDF page.
pub struct PageContext<'a, 'b> {
    pub(crate) parent: &'a mut PdfContext<'b>,
    page_ref: Ref,
    pub content: Content,
    state: State,
    saves: Vec<State>,
    bottom: f32,
    uses_opacities: bool,
    links: Vec<(Destination, Rect)>,
    /// Keep track of the resources being used in the page.
    pub resources: HashMap<PageResource, usize>,
}

/// A simulated graphics state used to deduplicate graphics state changes and
/// keep track of the current transformation matrix for link annotations.
#[derive(Debug, Clone)]
struct State {
    /// The transform of the current item.
    transform: Transform,
    /// The transform of first hard frame in the hierarchy.
    container_transform: Transform,
    /// The size of the first hard frame in the hierarchy.
    size: Size,
    font: Option<(Font, Abs)>,
    fill: Option<Paint>,
    fill_space: Option<Name<'static>>,
    external_graphics_state: Option<ExtGState>,
    stroke: Option<FixedStroke>,
    stroke_space: Option<Name<'static>>,
    text_rendering_mode: TextRenderingMode,
}
=======
>>>>>>> 737895d7

    /// Creates an arabic page label with the specified page number.
    /// For example, this will display page label `11` when given the page
    /// number 11.
    fn arabic(number: usize) -> PdfPageLabel {
        PdfPageLabel {
            prefix: None,
            style: Some(PdfPageLabelStyle::Arabic),
            offset: NonZeroUsize::new(number),
        }
    }
}

impl PdfPageLabelStyle {
    pub fn to_pdf_numbering_style(self) -> NumberingStyle {
        match self {
            PdfPageLabelStyle::Arabic => NumberingStyle::Arabic,
            PdfPageLabelStyle::LowerRoman => NumberingStyle::LowerRoman,
            PdfPageLabelStyle::UpperRoman => NumberingStyle::UpperRoman,
            PdfPageLabelStyle::LowerAlpha => NumberingStyle::LowerAlpha,
            PdfPageLabelStyle::UpperAlpha => NumberingStyle::UpperAlpha,
        }
    }
}

<<<<<<< HEAD
/// Encode a group into the content stream.
fn write_group(ctx: &mut PageContext, pos: Point, group: &GroupItem) {
    let translation = Transform::translate(pos.x, pos.y);

    ctx.save_state();

    if group.frame.kind().is_hard() {
        ctx.group_transform(
            ctx.state
                .transform
                .post_concat(ctx.state.container_transform.invert().unwrap())
                .pre_concat(translation)
                .pre_concat(group.transform),
        );
        ctx.size(group.frame.size());
    }

    ctx.transform(translation.pre_concat(group.transform));
    if let Some(clip_path) = &group.clip_path {
        write_path(ctx, 0.0, 0.0, clip_path);
        ctx.content.clip_nonzero();
        ctx.content.end_path();
    }

    write_frame(ctx, &group.frame);
    ctx.restore_state();
}

/// Encode a text run into the content stream.
fn write_text(ctx: &mut PageContext, pos: Point, text: &TextItem) {
    let x = pos.x.to_f32();
    let y = pos.y.to_f32();

    *ctx.parent.languages.entry(text.lang).or_insert(0) += text.glyphs.len();

    let glyph_set = ctx.parent.glyph_sets.entry(text.font.clone()).or_default();
    for g in &text.glyphs {
        let segment = &text.text[g.range()];
        glyph_set.entry(g.id).or_insert_with(|| segment.into());
    }

    let fill_transform = ctx.state.transforms(Size::zero(), pos);
    ctx.set_fill(&text.fill, true, fill_transform);

    let stroke = text.stroke.as_ref().and_then(|stroke| {
        if stroke.thickness.to_f32() > 0.0 {
            Some(stroke)
        } else {
            None
        }
    });

    if let Some(stroke) = stroke {
        ctx.set_stroke(stroke, true, fill_transform);
        ctx.set_text_rendering_mode(TextRenderingMode::FillStroke);
    } else {
        ctx.set_text_rendering_mode(TextRenderingMode::Fill);
    }

    ctx.set_font(&text.font, text.size);
    ctx.set_opacities(text.stroke.as_ref(), Some(&text.fill));
    ctx.content.begin_text();

    // Position the text.
    ctx.content.set_text_matrix([1.0, 0.0, 0.0, -1.0, x, y]);

    let mut positioned = ctx.content.show_positioned();
    let mut items = positioned.items();
    let mut adjustment = Em::zero();
    let mut encoded = vec![];

    // Write the glyphs with kerning adjustments.
    for glyph in &text.glyphs {
        adjustment += glyph.x_offset;

        if !adjustment.is_zero() {
            if !encoded.is_empty() {
                items.show(Str(&encoded));
                encoded.clear();
            }

            items.adjust(-adjustment.to_font_units());
            adjustment = Em::zero();
        }

        let cid = crate::font::glyph_cid(&text.font, glyph.id);
        encoded.push((cid >> 8) as u8);
        encoded.push((cid & 0xff) as u8);

        if let Some(advance) = text.font.advance(glyph.id) {
            adjustment += glyph.x_advance - advance;
        }

        adjustment -= glyph.x_offset;
    }

    if !encoded.is_empty() {
        items.show(Str(&encoded));
    }

    items.finish();
    positioned.finish();
    ctx.content.end_text();
}

/// Encode a geometrical shape into the content stream.
fn write_shape(ctx: &mut PageContext, pos: Point, shape: &Shape) {
    let x = pos.x.to_f32();
    let y = pos.y.to_f32();

    let stroke = shape.stroke.as_ref().and_then(|stroke| {
        if stroke.thickness.to_f32() > 0.0 {
            Some(stroke)
        } else {
            None
        }
    });

    if shape.fill.is_none() && stroke.is_none() {
        return;
    }

    if let Some(fill) = &shape.fill {
        ctx.set_fill(fill, false, ctx.state.transforms(shape.geometry.bbox_size(), pos));
    }

    if let Some(stroke) = stroke {
        ctx.set_stroke(
            stroke,
            false,
            ctx.state.transforms(shape.geometry.bbox_size(), pos),
        );
    }

    ctx.set_opacities(stroke, shape.fill.as_ref());

    match shape.geometry {
        Geometry::Line(target) => {
            let dx = target.x.to_f32();
            let dy = target.y.to_f32();
            ctx.content.move_to(x, y);
            ctx.content.line_to(x + dx, y + dy);
        }
        Geometry::Rect(size) => {
            let w = size.x.to_f32();
            let h = size.y.to_f32();
            if w.abs() > f32::EPSILON && h.abs() > f32::EPSILON {
                ctx.content.rect(x, y, w, h);
            }
        }
        Geometry::Path(ref path) => {
            write_path(ctx, x, y, path);
        }
    }

    match (&shape.fill, stroke) {
        (None, None) => unreachable!(),
        (Some(_), None) => ctx.content.fill_nonzero(),
        (None, Some(_)) => ctx.content.stroke(),
        (Some(_), Some(_)) => ctx.content.fill_nonzero_and_stroke(),
    };
}

/// Encode a bezier path into the content stream.
fn write_path(ctx: &mut PageContext, x: f32, y: f32, path: &Path) {
    for elem in &path.0 {
        match elem {
            PathItem::MoveTo(p) => {
                ctx.content.move_to(x + p.x.to_f32(), y + p.y.to_f32())
            }
            PathItem::LineTo(p) => {
                ctx.content.line_to(x + p.x.to_f32(), y + p.y.to_f32())
            }
            PathItem::CubicTo(p1, p2, p3) => ctx.content.cubic_to(
                x + p1.x.to_f32(),
                y + p1.y.to_f32(),
                x + p2.x.to_f32(),
                y + p2.y.to_f32(),
                x + p3.x.to_f32(),
                y + p3.y.to_f32(),
            ),
            PathItem::ClosePath => ctx.content.close_path(),
        };
    }
}

/// Encode a vector or raster image into the content stream.
fn write_image(ctx: &mut PageContext, x: f32, y: f32, image: &Image, size: Size) {
    let index = ctx.parent.image_map.insert(image.clone());
    ctx.parent
        .image_deferred_map
        .entry(index)
        .or_insert_with(|| deferred_image(image.clone()));

    let name = eco_format!("Im{index}");
    let w = size.x.to_f32();
    let h = size.y.to_f32();
    ctx.content.save_state();
    ctx.content.transform([w, 0.0, 0.0, -h, x, y + h]);

    if let Some(alt) = image.alt() {
        let mut image_span =
            ctx.content.begin_marked_content_with_properties(Name(b"Span"));
        let mut image_alt = image_span.properties();
        image_alt.pair(Name(b"Alt"), pdf_writer::Str(alt.as_bytes()));
        image_alt.finish();
        image_span.finish();

        ctx.content.x_object(Name(name.as_bytes()));
        ctx.content.end_marked_content();
    } else {
        ctx.content.x_object(Name(name.as_bytes()));
    }

    ctx.resources
        .insert(PageResource::new(ResourceKind::XObject, name.clone()), index);
    ctx.content.restore_state();
}

/// Save a link for later writing in the annotations dictionary.
fn write_link(ctx: &mut PageContext, pos: Point, dest: &Destination, size: Size) {
    let mut min_x = Abs::inf();
    let mut min_y = Abs::inf();
    let mut max_x = -Abs::inf();
    let mut max_y = -Abs::inf();

    // Compute the bounding box of the transformed link.
    for point in [
        pos,
        pos + Point::with_x(size.x),
        pos + Point::with_y(size.y),
        pos + size.to_point(),
    ] {
        let t = point.transform(ctx.state.transform);
        min_x.set_min(t.x);
        min_y.set_min(t.y);
        max_x.set_max(t.x);
        max_y.set_max(t.y);
    }

    let x1 = min_x.to_f32();
    let x2 = max_x.to_f32();
    let y1 = max_y.to_f32();
    let y2 = min_y.to_f32();
    let rect = Rect::new(x1, y1, x2, y2);

    ctx.links.push((dest.clone(), rect));
}

fn to_pdf_line_cap(cap: LineCap) -> LineCapStyle {
    match cap {
        LineCap::Butt => LineCapStyle::ButtCap,
        LineCap::Round => LineCapStyle::RoundCap,
        LineCap::Square => LineCapStyle::ProjectingSquareCap,
    }
}

fn to_pdf_line_join(join: LineJoin) -> LineJoinStyle {
    match join {
        LineJoin::Miter => LineJoinStyle::MiterJoin,
        LineJoin::Round => LineJoinStyle::RoundJoin,
        LineJoin::Bevel => LineJoinStyle::BevelJoin,
    }
}

fn to_pdf_numbering_style(style: PdfPageLabelStyle) -> NumberingStyle {
    match style {
        PdfPageLabelStyle::Arabic => NumberingStyle::Arabic,
        PdfPageLabelStyle::LowerRoman => NumberingStyle::LowerRoman,
        PdfPageLabelStyle::UpperRoman => NumberingStyle::UpperRoman,
        PdfPageLabelStyle::LowerAlpha => NumberingStyle::LowerAlpha,
        PdfPageLabelStyle::UpperAlpha => NumberingStyle::UpperAlpha,
    }
=======
/// Data for an exported page.
pub struct EncodedPage {
    pub content: content::Encoded,
    pub label: Option<PdfPageLabel>,
>>>>>>> 737895d7
}<|MERGE_RESOLUTION|>--- conflicted
+++ resolved
@@ -181,53 +181,11 @@
     let mut page_writer = chunk.page(page_ref);
     page_writer.parent(page_tree_ref);
 
-<<<<<<< HEAD
-/// Write the page labels.
-pub(crate) fn write_page_labels(ctx: &mut PdfContext) -> Vec<(NonZeroUsize, Ref)> {
-    // If there is no page labeled, we skip the writing
-    if !ctx.pages.iter().any(|p| {
-        p.label
-            .as_ref()
-            .is_some_and(|l| l.prefix.is_some() || l.style.is_some())
-    }) {
-        return Vec::new();
-    }
-
-    let mut result = vec![];
-    let empty_label = PdfPageLabel::default();
-    let mut prev: Option<&PdfPageLabel> = None;
-
-    for (i, page) in ctx.pages.iter().enumerate() {
-        let nr = NonZeroUsize::new(1 + i).unwrap();
-        // If there are pages with empty labels between labeled pages, we must
-        // write empty PageLabel entries.
-        let label = page.label.as_ref().unwrap_or(&empty_label);
-
-        if let Some(pre) = prev {
-            if label.prefix == pre.prefix
-                && label.style == pre.style
-                && label.offset == pre.offset.map(|n| n.saturating_add(1))
-            {
-                prev = Some(label);
-                continue;
-            }
-        }
-
-        let id = ctx.alloc.bump();
-        let mut entry = ctx.pdf.indirect(id).start::<PageLabel>();
-
-        // Only add what is actually provided. Don't add empty prefix string if
-        // it wasn't given for example.
-        if let Some(prefix) = &label.prefix {
-            entry.prefix(TextStr(prefix));
-        }
-=======
     let w = page.content.size.x.to_f32();
     let h = page.content.size.y.to_f32();
     page_writer.media_box(Rect::new(0.0, 0.0, w, h));
     page_writer.contents(content_id);
     page_writer.pair(Name(b"Resources"), ctx.resources.reference);
->>>>>>> 737895d7
 
     if page.content.uses_opacities {
         page_writer
@@ -289,11 +247,7 @@
             return None;
         };
 
-<<<<<<< HEAD
-        let (prefix, kind, case) = pat.pieces.first()?;
-=======
         let (prefix, kind) = pat.pieces.first()?;
->>>>>>> 737895d7
 
         // If there is a suffix, we cannot use the common style optimisation,
         // since PDF does not provide a suffix field.
@@ -323,116 +277,6 @@
         let offset = style.and(NonZeroUsize::new(number));
         Some(PdfPageLabel { prefix, style, offset })
     }
-<<<<<<< HEAD
-}
-
-/// Data for an exported page.
-pub struct EncodedPage {
-    /// The indirect object id of the page.
-    pub id: Ref,
-    /// The page's dimensions.
-    pub size: Size,
-    /// The page's content stream.
-    pub content: Deferred<Vec<u8>>,
-    /// Whether the page uses opacities.
-    pub uses_opacities: bool,
-    /// Links in the PDF coordinate system.
-    pub links: Vec<(Destination, Rect)>,
-    /// The page's used resources
-    pub resources: HashMap<PageResource, usize>,
-    /// The page's PDF label.
-    label: Option<PdfPageLabel>,
-}
-
-/// Represents a resource being used in a PDF page by its name.
-#[derive(Debug, Clone, PartialEq, Eq, Hash, Ord, PartialOrd)]
-pub struct PageResource {
-    kind: ResourceKind,
-    name: EcoString,
-}
-
-impl PageResource {
-    pub fn new(kind: ResourceKind, name: EcoString) -> Self {
-        Self { kind, name }
-    }
-}
-
-/// A kind of resource being used in a PDF page.
-#[derive(Debug, Clone, PartialEq, Eq, Hash, Ord, PartialOrd)]
-pub enum ResourceKind {
-    XObject,
-    Font,
-    Gradient,
-    Pattern,
-    ExtGState,
-}
-
-impl PageResource {
-    /// Returns the name of the resource.
-    pub fn name(&self) -> Name<'_> {
-        Name(self.name.as_bytes())
-    }
-
-    /// Returns whether the resource is an XObject.
-    pub fn is_x_object(&self) -> bool {
-        matches!(self.kind, ResourceKind::XObject)
-    }
-
-    /// Returns whether the resource is a font.
-    pub fn is_font(&self) -> bool {
-        matches!(self.kind, ResourceKind::Font)
-    }
-
-    /// Returns whether the resource is a gradient.
-    pub fn is_gradient(&self) -> bool {
-        matches!(self.kind, ResourceKind::Gradient)
-    }
-
-    /// Returns whether the resource is a pattern.
-    pub fn is_pattern(&self) -> bool {
-        matches!(self.kind, ResourceKind::Pattern)
-    }
-
-    /// Returns whether the resource is an external graphics state.
-    pub fn is_ext_g_state(&self) -> bool {
-        matches!(self.kind, ResourceKind::ExtGState)
-    }
-}
-
-/// An exporter for the contents of a single PDF page.
-pub struct PageContext<'a, 'b> {
-    pub(crate) parent: &'a mut PdfContext<'b>,
-    page_ref: Ref,
-    pub content: Content,
-    state: State,
-    saves: Vec<State>,
-    bottom: f32,
-    uses_opacities: bool,
-    links: Vec<(Destination, Rect)>,
-    /// Keep track of the resources being used in the page.
-    pub resources: HashMap<PageResource, usize>,
-}
-
-/// A simulated graphics state used to deduplicate graphics state changes and
-/// keep track of the current transformation matrix for link annotations.
-#[derive(Debug, Clone)]
-struct State {
-    /// The transform of the current item.
-    transform: Transform,
-    /// The transform of first hard frame in the hierarchy.
-    container_transform: Transform,
-    /// The size of the first hard frame in the hierarchy.
-    size: Size,
-    font: Option<(Font, Abs)>,
-    fill: Option<Paint>,
-    fill_space: Option<Name<'static>>,
-    external_graphics_state: Option<ExtGState>,
-    stroke: Option<FixedStroke>,
-    stroke_space: Option<Name<'static>>,
-    text_rendering_mode: TextRenderingMode,
-}
-=======
->>>>>>> 737895d7
 
     /// Creates an arabic page label with the specified page number.
     /// For example, this will display page label `11` when given the page
@@ -458,284 +302,8 @@
     }
 }
 
-<<<<<<< HEAD
-/// Encode a group into the content stream.
-fn write_group(ctx: &mut PageContext, pos: Point, group: &GroupItem) {
-    let translation = Transform::translate(pos.x, pos.y);
-
-    ctx.save_state();
-
-    if group.frame.kind().is_hard() {
-        ctx.group_transform(
-            ctx.state
-                .transform
-                .post_concat(ctx.state.container_transform.invert().unwrap())
-                .pre_concat(translation)
-                .pre_concat(group.transform),
-        );
-        ctx.size(group.frame.size());
-    }
-
-    ctx.transform(translation.pre_concat(group.transform));
-    if let Some(clip_path) = &group.clip_path {
-        write_path(ctx, 0.0, 0.0, clip_path);
-        ctx.content.clip_nonzero();
-        ctx.content.end_path();
-    }
-
-    write_frame(ctx, &group.frame);
-    ctx.restore_state();
-}
-
-/// Encode a text run into the content stream.
-fn write_text(ctx: &mut PageContext, pos: Point, text: &TextItem) {
-    let x = pos.x.to_f32();
-    let y = pos.y.to_f32();
-
-    *ctx.parent.languages.entry(text.lang).or_insert(0) += text.glyphs.len();
-
-    let glyph_set = ctx.parent.glyph_sets.entry(text.font.clone()).or_default();
-    for g in &text.glyphs {
-        let segment = &text.text[g.range()];
-        glyph_set.entry(g.id).or_insert_with(|| segment.into());
-    }
-
-    let fill_transform = ctx.state.transforms(Size::zero(), pos);
-    ctx.set_fill(&text.fill, true, fill_transform);
-
-    let stroke = text.stroke.as_ref().and_then(|stroke| {
-        if stroke.thickness.to_f32() > 0.0 {
-            Some(stroke)
-        } else {
-            None
-        }
-    });
-
-    if let Some(stroke) = stroke {
-        ctx.set_stroke(stroke, true, fill_transform);
-        ctx.set_text_rendering_mode(TextRenderingMode::FillStroke);
-    } else {
-        ctx.set_text_rendering_mode(TextRenderingMode::Fill);
-    }
-
-    ctx.set_font(&text.font, text.size);
-    ctx.set_opacities(text.stroke.as_ref(), Some(&text.fill));
-    ctx.content.begin_text();
-
-    // Position the text.
-    ctx.content.set_text_matrix([1.0, 0.0, 0.0, -1.0, x, y]);
-
-    let mut positioned = ctx.content.show_positioned();
-    let mut items = positioned.items();
-    let mut adjustment = Em::zero();
-    let mut encoded = vec![];
-
-    // Write the glyphs with kerning adjustments.
-    for glyph in &text.glyphs {
-        adjustment += glyph.x_offset;
-
-        if !adjustment.is_zero() {
-            if !encoded.is_empty() {
-                items.show(Str(&encoded));
-                encoded.clear();
-            }
-
-            items.adjust(-adjustment.to_font_units());
-            adjustment = Em::zero();
-        }
-
-        let cid = crate::font::glyph_cid(&text.font, glyph.id);
-        encoded.push((cid >> 8) as u8);
-        encoded.push((cid & 0xff) as u8);
-
-        if let Some(advance) = text.font.advance(glyph.id) {
-            adjustment += glyph.x_advance - advance;
-        }
-
-        adjustment -= glyph.x_offset;
-    }
-
-    if !encoded.is_empty() {
-        items.show(Str(&encoded));
-    }
-
-    items.finish();
-    positioned.finish();
-    ctx.content.end_text();
-}
-
-/// Encode a geometrical shape into the content stream.
-fn write_shape(ctx: &mut PageContext, pos: Point, shape: &Shape) {
-    let x = pos.x.to_f32();
-    let y = pos.y.to_f32();
-
-    let stroke = shape.stroke.as_ref().and_then(|stroke| {
-        if stroke.thickness.to_f32() > 0.0 {
-            Some(stroke)
-        } else {
-            None
-        }
-    });
-
-    if shape.fill.is_none() && stroke.is_none() {
-        return;
-    }
-
-    if let Some(fill) = &shape.fill {
-        ctx.set_fill(fill, false, ctx.state.transforms(shape.geometry.bbox_size(), pos));
-    }
-
-    if let Some(stroke) = stroke {
-        ctx.set_stroke(
-            stroke,
-            false,
-            ctx.state.transforms(shape.geometry.bbox_size(), pos),
-        );
-    }
-
-    ctx.set_opacities(stroke, shape.fill.as_ref());
-
-    match shape.geometry {
-        Geometry::Line(target) => {
-            let dx = target.x.to_f32();
-            let dy = target.y.to_f32();
-            ctx.content.move_to(x, y);
-            ctx.content.line_to(x + dx, y + dy);
-        }
-        Geometry::Rect(size) => {
-            let w = size.x.to_f32();
-            let h = size.y.to_f32();
-            if w.abs() > f32::EPSILON && h.abs() > f32::EPSILON {
-                ctx.content.rect(x, y, w, h);
-            }
-        }
-        Geometry::Path(ref path) => {
-            write_path(ctx, x, y, path);
-        }
-    }
-
-    match (&shape.fill, stroke) {
-        (None, None) => unreachable!(),
-        (Some(_), None) => ctx.content.fill_nonzero(),
-        (None, Some(_)) => ctx.content.stroke(),
-        (Some(_), Some(_)) => ctx.content.fill_nonzero_and_stroke(),
-    };
-}
-
-/// Encode a bezier path into the content stream.
-fn write_path(ctx: &mut PageContext, x: f32, y: f32, path: &Path) {
-    for elem in &path.0 {
-        match elem {
-            PathItem::MoveTo(p) => {
-                ctx.content.move_to(x + p.x.to_f32(), y + p.y.to_f32())
-            }
-            PathItem::LineTo(p) => {
-                ctx.content.line_to(x + p.x.to_f32(), y + p.y.to_f32())
-            }
-            PathItem::CubicTo(p1, p2, p3) => ctx.content.cubic_to(
-                x + p1.x.to_f32(),
-                y + p1.y.to_f32(),
-                x + p2.x.to_f32(),
-                y + p2.y.to_f32(),
-                x + p3.x.to_f32(),
-                y + p3.y.to_f32(),
-            ),
-            PathItem::ClosePath => ctx.content.close_path(),
-        };
-    }
-}
-
-/// Encode a vector or raster image into the content stream.
-fn write_image(ctx: &mut PageContext, x: f32, y: f32, image: &Image, size: Size) {
-    let index = ctx.parent.image_map.insert(image.clone());
-    ctx.parent
-        .image_deferred_map
-        .entry(index)
-        .or_insert_with(|| deferred_image(image.clone()));
-
-    let name = eco_format!("Im{index}");
-    let w = size.x.to_f32();
-    let h = size.y.to_f32();
-    ctx.content.save_state();
-    ctx.content.transform([w, 0.0, 0.0, -h, x, y + h]);
-
-    if let Some(alt) = image.alt() {
-        let mut image_span =
-            ctx.content.begin_marked_content_with_properties(Name(b"Span"));
-        let mut image_alt = image_span.properties();
-        image_alt.pair(Name(b"Alt"), pdf_writer::Str(alt.as_bytes()));
-        image_alt.finish();
-        image_span.finish();
-
-        ctx.content.x_object(Name(name.as_bytes()));
-        ctx.content.end_marked_content();
-    } else {
-        ctx.content.x_object(Name(name.as_bytes()));
-    }
-
-    ctx.resources
-        .insert(PageResource::new(ResourceKind::XObject, name.clone()), index);
-    ctx.content.restore_state();
-}
-
-/// Save a link for later writing in the annotations dictionary.
-fn write_link(ctx: &mut PageContext, pos: Point, dest: &Destination, size: Size) {
-    let mut min_x = Abs::inf();
-    let mut min_y = Abs::inf();
-    let mut max_x = -Abs::inf();
-    let mut max_y = -Abs::inf();
-
-    // Compute the bounding box of the transformed link.
-    for point in [
-        pos,
-        pos + Point::with_x(size.x),
-        pos + Point::with_y(size.y),
-        pos + size.to_point(),
-    ] {
-        let t = point.transform(ctx.state.transform);
-        min_x.set_min(t.x);
-        min_y.set_min(t.y);
-        max_x.set_max(t.x);
-        max_y.set_max(t.y);
-    }
-
-    let x1 = min_x.to_f32();
-    let x2 = max_x.to_f32();
-    let y1 = max_y.to_f32();
-    let y2 = min_y.to_f32();
-    let rect = Rect::new(x1, y1, x2, y2);
-
-    ctx.links.push((dest.clone(), rect));
-}
-
-fn to_pdf_line_cap(cap: LineCap) -> LineCapStyle {
-    match cap {
-        LineCap::Butt => LineCapStyle::ButtCap,
-        LineCap::Round => LineCapStyle::RoundCap,
-        LineCap::Square => LineCapStyle::ProjectingSquareCap,
-    }
-}
-
-fn to_pdf_line_join(join: LineJoin) -> LineJoinStyle {
-    match join {
-        LineJoin::Miter => LineJoinStyle::MiterJoin,
-        LineJoin::Round => LineJoinStyle::RoundJoin,
-        LineJoin::Bevel => LineJoinStyle::BevelJoin,
-    }
-}
-
-fn to_pdf_numbering_style(style: PdfPageLabelStyle) -> NumberingStyle {
-    match style {
-        PdfPageLabelStyle::Arabic => NumberingStyle::Arabic,
-        PdfPageLabelStyle::LowerRoman => NumberingStyle::LowerRoman,
-        PdfPageLabelStyle::UpperRoman => NumberingStyle::UpperRoman,
-        PdfPageLabelStyle::LowerAlpha => NumberingStyle::LowerAlpha,
-        PdfPageLabelStyle::UpperAlpha => NumberingStyle::UpperAlpha,
-    }
-=======
 /// Data for an exported page.
 pub struct EncodedPage {
     pub content: content::Encoded,
     pub label: Option<PdfPageLabel>,
->>>>>>> 737895d7
 }