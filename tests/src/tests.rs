//! Typst's test runner.

mod args;
mod collect;
<<<<<<< HEAD
=======
mod custom;
>>>>>>> 737895d7
mod logger;
mod run;
mod world;

use std::path::Path;
use std::time::Duration;

use clap::Parser;
use once_cell::sync::Lazy;
use parking_lot::Mutex;
use rayon::iter::{ParallelBridge, ParallelIterator};

use crate::args::{CliArguments, Command};
use crate::logger::Logger;

/// The parsed command line arguments.
static ARGS: Lazy<CliArguments> = Lazy::new(CliArguments::parse);

/// The directory where the test suite is located.
const SUITE_PATH: &str = "tests/suite";

/// The directory where the full test results are stored.
const STORE_PATH: &str = "tests/store";

/// The directory where the reference images are stored.
const REF_PATH: &str = "tests/ref";

<<<<<<< HEAD
=======
/// The file where the skipped tests are stored.
const SKIP_PATH: &str = "tests/skip.txt";

>>>>>>> 737895d7
/// The maximum size of reference images that aren't marked as `// LARGE`.
const REF_LIMIT: usize = 20 * 1024;

fn main() {
    setup();

    match &ARGS.command {
        None => test(),
<<<<<<< HEAD
        Some(Command::Clean) => std::fs::remove_dir_all(STORE_PATH).unwrap(),
=======
        Some(Command::Clean) => clean(),
        Some(Command::Undangle) => undangle(),
>>>>>>> 737895d7
    }
}

fn setup() {
    // Make all paths relative to the workspace. That's nicer for IDEs when
    // clicking on paths printed to the terminal.
    std::env::set_current_dir("..").unwrap();

    // Create the storage.
    for ext in ["render", "pdf", "svg"] {
        std::fs::create_dir_all(Path::new(STORE_PATH).join(ext)).unwrap();
    }

    // Set up the thread pool.
    if let Some(num_threads) = ARGS.num_threads {
        rayon::ThreadPoolBuilder::new()
            .num_threads(num_threads)
            .build_global()
            .unwrap();
    }
}

fn test() {
    let (tests, skipped) = match crate::collect::collect() {
        Ok(output) => output,
        Err(errors) => {
            eprintln!("failed to collect tests");
            for error in errors {
                eprintln!("❌ {error}");
            }
            std::process::exit(1);
        }
    };

<<<<<<< HEAD
    let filtered = tests.len();
    if filtered == 0 {
=======
    let selected = tests.len();
    if ARGS.list {
        for test in tests.iter() {
            println!("{test}");
        }
        eprintln!("{selected} selected, {skipped} skipped");
        return;
    } else if selected == 0 {
>>>>>>> 737895d7
        eprintln!("no test selected");
        return;
    }

    // Run the tests.
<<<<<<< HEAD
    let logger = Mutex::new(Logger::new(filtered, skipped));
=======
    let logger = Mutex::new(Logger::new(selected, skipped));
>>>>>>> 737895d7
    std::thread::scope(|scope| {
        let logger = &logger;
        let (sender, receiver) = std::sync::mpsc::channel();

        // Regularly refresh the logger in case we make no progress.
        scope.spawn(move || {
            while receiver.recv_timeout(Duration::from_millis(500)).is_err() {
<<<<<<< HEAD
                logger.lock().refresh();
=======
                if !logger.lock().refresh() {
                    eprintln!("tests seem to be stuck");
                    std::process::exit(1);
                }
>>>>>>> 737895d7
            }
        });

        // Run the tests.
        //
        // We use `par_bridge` instead of `par_iter` because the former
        // results in a stack overflow during PDF export. Probably related
<<<<<<< HEAD
        // to `typst::util::Deferred` yielding.
=======
        // to `typst::utils::Deferred` yielding.
>>>>>>> 737895d7
        tests.iter().par_bridge().for_each(|test| {
            logger.lock().start(test);
            let result = std::panic::catch_unwind(|| run::run(test));
            logger.lock().end(test, result);
        });

        sender.send(()).unwrap();
    });

    let passed = logger.into_inner().finish();
    if !passed {
        std::process::exit(1);
    }
<<<<<<< HEAD
=======
}

fn clean() {
    std::fs::remove_dir_all(STORE_PATH).unwrap();
}

fn undangle() {
    match crate::collect::collect() {
        Ok(_) => eprintln!("no danging reference images"),
        Err(errors) => {
            for error in errors {
                if error.message == "dangling reference image" {
                    std::fs::remove_file(&error.pos.path).unwrap();
                    eprintln!("✅ deleted {}", error.pos.path.display());
                }
            }
        }
    }
>>>>>>> 737895d7
}<|MERGE_RESOLUTION|>--- conflicted
+++ resolved
@@ -2,10 +2,7 @@
 
 mod args;
 mod collect;
-<<<<<<< HEAD
-=======
 mod custom;
->>>>>>> 737895d7
 mod logger;
 mod run;
 mod world;
@@ -33,12 +30,9 @@
 /// The directory where the reference images are stored.
 const REF_PATH: &str = "tests/ref";
 
-<<<<<<< HEAD
-=======
 /// The file where the skipped tests are stored.
 const SKIP_PATH: &str = "tests/skip.txt";
 
->>>>>>> 737895d7
 /// The maximum size of reference images that aren't marked as `// LARGE`.
 const REF_LIMIT: usize = 20 * 1024;
 
@@ -47,12 +41,8 @@
 
     match &ARGS.command {
         None => test(),
-<<<<<<< HEAD
-        Some(Command::Clean) => std::fs::remove_dir_all(STORE_PATH).unwrap(),
-=======
         Some(Command::Clean) => clean(),
         Some(Command::Undangle) => undangle(),
->>>>>>> 737895d7
     }
 }
 
@@ -87,10 +77,6 @@
         }
     };
 
-<<<<<<< HEAD
-    let filtered = tests.len();
-    if filtered == 0 {
-=======
     let selected = tests.len();
     if ARGS.list {
         for test in tests.iter() {
@@ -99,17 +85,12 @@
         eprintln!("{selected} selected, {skipped} skipped");
         return;
     } else if selected == 0 {
->>>>>>> 737895d7
         eprintln!("no test selected");
         return;
     }
 
     // Run the tests.
-<<<<<<< HEAD
-    let logger = Mutex::new(Logger::new(filtered, skipped));
-=======
     let logger = Mutex::new(Logger::new(selected, skipped));
->>>>>>> 737895d7
     std::thread::scope(|scope| {
         let logger = &logger;
         let (sender, receiver) = std::sync::mpsc::channel();
@@ -117,14 +98,10 @@
         // Regularly refresh the logger in case we make no progress.
         scope.spawn(move || {
             while receiver.recv_timeout(Duration::from_millis(500)).is_err() {
-<<<<<<< HEAD
-                logger.lock().refresh();
-=======
                 if !logger.lock().refresh() {
                     eprintln!("tests seem to be stuck");
                     std::process::exit(1);
                 }
->>>>>>> 737895d7
             }
         });
 
@@ -132,11 +109,7 @@
         //
         // We use `par_bridge` instead of `par_iter` because the former
         // results in a stack overflow during PDF export. Probably related
-<<<<<<< HEAD
-        // to `typst::util::Deferred` yielding.
-=======
         // to `typst::utils::Deferred` yielding.
->>>>>>> 737895d7
         tests.iter().par_bridge().for_each(|test| {
             logger.lock().start(test);
             let result = std::panic::catch_unwind(|| run::run(test));
@@ -150,8 +123,6 @@
     if !passed {
         std::process::exit(1);
     }
-<<<<<<< HEAD
-=======
 }
 
 fn clean() {
@@ -170,5 +141,4 @@
             }
         }
     }
->>>>>>> 737895d7
 }