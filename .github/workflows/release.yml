--- conflicted
+++ resolved
@@ -43,11 +43,7 @@
 
     steps:
     - uses: actions/checkout@v4
-<<<<<<< HEAD
-    - uses: dtolnay/rust-toolchain@1.77.0
-=======
     - uses: dtolnay/rust-toolchain@1.81.0
->>>>>>> 737895d7
       with:
         target: ${{ matrix.target }}
 
