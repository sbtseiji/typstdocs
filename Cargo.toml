[workspace]
members = ["crates/*", "docs", "tests", "tests/fuzz"]
default-members = ["crates/typst-cli"]
resolver = "2"

[workspace.package]
<<<<<<< HEAD
version = "0.12.0"
rust-version = "1.77" # also change in ci.yml
=======
version = "0.13.0"
rust-version = "1.80" # also change in ci.yml
>>>>>>> 8dce676d
authors = ["The Typst Project Developers"]
edition = "2021"
homepage = "https://typst.app"
repository = "https://github.com/typst/typst"
license = "Apache-2.0"
categories = ["compilers"]
keywords = ["typst"]
readme = "README.md"

[workspace.dependencies]
<<<<<<< HEAD
typst = { path = "crates/typst", version = "0.12.0" }
typst-cli = { path = "crates/typst-cli", version = "0.12.0" }
typst-ide = { path = "crates/typst-ide", version = "0.12.0" }
typst-kit = { path = "crates/typst-kit", version = "0.12.0" }
typst-macros = { path = "crates/typst-macros", version = "0.12.0" }
typst-pdf = { path = "crates/typst-pdf", version = "0.12.0" }
typst-render = { path = "crates/typst-render", version = "0.12.0" }
typst-svg = { path = "crates/typst-svg", version = "0.12.0" }
typst-syntax = { path = "crates/typst-syntax", version = "0.12.0" }
typst-timing = { path = "crates/typst-timing", version = "0.12.0" }
typst-utils = { path = "crates/typst-utils", version = "0.12.0" }
typst-assets = "0.12.0"
typst-dev-assets = { git = "https://github.com/typst/typst-dev-assets", tag = "v0.12.0" }
=======
typst = { path = "crates/typst", version = "0.13.0" }
typst-cli = { path = "crates/typst-cli", version = "0.13.0" }
typst-eval = { path = "crates/typst-eval", version = "0.13.0" }
typst-html = { path = "crates/typst-html", version = "0.13.0" }
typst-ide = { path = "crates/typst-ide", version = "0.13.0" }
typst-kit = { path = "crates/typst-kit", version = "0.13.0" }
typst-layout = { path = "crates/typst-layout", version = "0.13.0" }
typst-library = { path = "crates/typst-library", version = "0.13.0" }
typst-macros = { path = "crates/typst-macros", version = "0.13.0" }
typst-pdf = { path = "crates/typst-pdf", version = "0.13.0" }
typst-realize = { path = "crates/typst-realize", version = "0.13.0" }
typst-render = { path = "crates/typst-render", version = "0.13.0" }
typst-svg = { path = "crates/typst-svg", version = "0.13.0" }
typst-syntax = { path = "crates/typst-syntax", version = "0.13.0" }
typst-timing = { path = "crates/typst-timing", version = "0.13.0" }
typst-utils = { path = "crates/typst-utils", version = "0.13.0" }
typst-assets = "0.13.0"
typst-dev-assets = { git = "https://github.com/typst/typst-dev-assets", tag = "v0.13.0" }
>>>>>>> 8dce676d
arrayvec = "0.7.4"
az = "1.2"
base64 = "0.22"
bitflags = { version = "2", features = ["serde"] }
bumpalo = { version = "3.15.4", features = ["boxed", "collections"] }
bytemuck = "1"
chinese-number = { version = "0.7.2", default-features = false, features = ["number-to-chinese"] }
chrono = { version = "0.4.24", default-features = false, features = ["clock", "std"] }
ciborium = "0.2.1"
clap = { version = "4.4", features = ["derive", "env", "wrap_help"] }
clap_complete = "4.2.1"
clap_mangen = "0.2.10"
codespan-reporting = "0.11"
<<<<<<< HEAD
=======
codex = "0.1.1"
>>>>>>> 8dce676d
color-print = "0.3.6"
comemo = "0.4"
csv = "1"
ctrlc = "3.4.1"
<<<<<<< HEAD
dirs = "5"
=======
dirs = "6"
>>>>>>> 8dce676d
ecow = { version = "0.2", features = ["serde"] }
env_proxy = "0.4"
flate2 = "1"
fontdb = { version = "0.21", default-features = false }
fs_extra = "1.3"
<<<<<<< HEAD
hayagriva = "0.8"
=======
hayagriva = "0.8.1"
>>>>>>> 8dce676d
heck = "0.5"
hypher = "0.1.4"
icu_properties = { version = "1.4", features = ["serde"] }
icu_provider = { version = "1.4", features = ["sync"] }
icu_provider_adapters = "1.4"
icu_provider_blob = "1.4"
icu_segmenter = { version = "1.4", features = ["serde"] }
if_chain = "1"
image = { version = "0.25.5", default-features = false, features = ["png", "jpeg", "gif"] }
indexmap = { version = "2", features = ["serde"] }
kamadak-exif = "0.6"
kurbo = "0.11"
libfuzzer-sys = "0.4"
lipsum = "0.9"
<<<<<<< HEAD
log = "0.4"
md5 = "0.7"
=======
memchr = "2"
>>>>>>> 8dce676d
miniz_oxide = "0.8"
native-tls = "0.2"
notify = "8"
once_cell = "1"
open = "5.0.1"
openssl = "0.10"
oxipng = { version = "9.0", default-features = false, features = ["filetime", "parallel", "zopfli"] }
palette = { version = "0.7.3", default-features = false, features = ["approx", "libm"] }
parking_lot = "0.12.1"
pathdiff = "0.2"
pdf-writer = "0.12.1"
phf = { version = "0.11", features = ["macros"] }
pixglyph = "0.5.1"
png = "0.17"
portable-atomic = "1.6"
proc-macro2 = "1"
pulldown-cmark = "0.9"
qcms = "0.3.0"
quote = "1"
rayon = "1.7.0"
regex = "1"
regex-syntax = "0.8"
resvg = { version = "0.43", default-features = false, features = ["raster-images"] }
roxmltree = "0.20"
rust_decimal = { version = "1.36.0", default-features = false, features = ["maths"] }
rustybuzz = "0.18"
same-file = "1"
self-replace = "1.3.7"
semver = "1"
serde = { version = "1.0.184", features = ["derive"] }
serde_json = "1"
serde_yaml = "0.9"
shell-escape = "0.1.5"
sigpipe = "0.1"
siphasher = "1"
smallvec = { version = "1.11.1", features = ["union", "const_generics", "const_new"] }
stacker = "0.1.15"
subsetter = "0.2"
svg2pdf = "0.12"
syn = { version = "2", features = ["full", "extra-traits"] }
syntect = { version = "5", default-features = false, features = ["parsing", "regex-fancy", "plist-load", "yaml-load"] }
tar = "0.4"
tempfile = "3.7.0"
thin-vec = "0.2.13"
time = { version = "0.3.20", features = ["formatting", "macros", "parsing"] }
tiny_http = "0.12"
tiny-skia = "0.11"
toml = { version = "0.8", default-features = false, features = ["parse", "display"] }
tracing = "0.1"
ttf-parser = "0.24.1"
two-face = { version = "0.4.3", default-features = false, features = ["syntect-fancy"] }
typed-arena = "2"
unicode-bidi = "0.3.18"
unicode-ident = "1.0"
unicode-math-class = "0.1"
unicode-script = "0.5"
unicode-segmentation = "1"
unscanny = "0.1"
ureq = { version = "2", default-features = false, features = ["native-tls", "gzip", "json"] }
usvg = { version = "0.43", default-features = false, features = ["text"] }
walkdir = "2"
wasmi = "0.40.0"
web-sys = "0.3"
xmlparser = "0.13.5"
xmlwriter = "0.1.0"
xmp-writer = "0.3.1"
xz2 = { version = "0.1", features = ["static"] }
yaml-front-matter = "0.1"
zip = { version = "2", default-features = false, features = ["deflate"] }
include_dir = "0.7.4"
unicode_names2 = "1.2.2"

[profile.dev.package."*"]
opt-level = 2

[profile.release]
lto = "thin"
codegen-units = 1

[profile.release.package."typst-cli"]
strip = true

[workspace.lints.clippy]
blocks_in_conditions = "allow"
comparison_chain = "allow"
manual_range_contains = "allow"
mutable_key_type = "allow"
uninlined_format_args = "warn"
wildcard_in_or_patterns = "allow"<|MERGE_RESOLUTION|>--- conflicted
+++ resolved
@@ -4,13 +4,8 @@
 resolver = "2"
 
 [workspace.package]
-<<<<<<< HEAD
-version = "0.12.0"
-rust-version = "1.77" # also change in ci.yml
-=======
 version = "0.13.0"
 rust-version = "1.80" # also change in ci.yml
->>>>>>> 8dce676d
 authors = ["The Typst Project Developers"]
 edition = "2021"
 homepage = "https://typst.app"
@@ -21,21 +16,6 @@
 readme = "README.md"
 
 [workspace.dependencies]
-<<<<<<< HEAD
-typst = { path = "crates/typst", version = "0.12.0" }
-typst-cli = { path = "crates/typst-cli", version = "0.12.0" }
-typst-ide = { path = "crates/typst-ide", version = "0.12.0" }
-typst-kit = { path = "crates/typst-kit", version = "0.12.0" }
-typst-macros = { path = "crates/typst-macros", version = "0.12.0" }
-typst-pdf = { path = "crates/typst-pdf", version = "0.12.0" }
-typst-render = { path = "crates/typst-render", version = "0.12.0" }
-typst-svg = { path = "crates/typst-svg", version = "0.12.0" }
-typst-syntax = { path = "crates/typst-syntax", version = "0.12.0" }
-typst-timing = { path = "crates/typst-timing", version = "0.12.0" }
-typst-utils = { path = "crates/typst-utils", version = "0.12.0" }
-typst-assets = "0.12.0"
-typst-dev-assets = { git = "https://github.com/typst/typst-dev-assets", tag = "v0.12.0" }
-=======
 typst = { path = "crates/typst", version = "0.13.0" }
 typst-cli = { path = "crates/typst-cli", version = "0.13.0" }
 typst-eval = { path = "crates/typst-eval", version = "0.13.0" }
@@ -54,7 +34,6 @@
 typst-utils = { path = "crates/typst-utils", version = "0.13.0" }
 typst-assets = "0.13.0"
 typst-dev-assets = { git = "https://github.com/typst/typst-dev-assets", tag = "v0.13.0" }
->>>>>>> 8dce676d
 arrayvec = "0.7.4"
 az = "1.2"
 base64 = "0.22"
@@ -68,29 +47,18 @@
 clap_complete = "4.2.1"
 clap_mangen = "0.2.10"
 codespan-reporting = "0.11"
-<<<<<<< HEAD
-=======
 codex = "0.1.1"
->>>>>>> 8dce676d
 color-print = "0.3.6"
 comemo = "0.4"
 csv = "1"
 ctrlc = "3.4.1"
-<<<<<<< HEAD
-dirs = "5"
-=======
 dirs = "6"
->>>>>>> 8dce676d
 ecow = { version = "0.2", features = ["serde"] }
 env_proxy = "0.4"
 flate2 = "1"
 fontdb = { version = "0.21", default-features = false }
 fs_extra = "1.3"
-<<<<<<< HEAD
-hayagriva = "0.8"
-=======
 hayagriva = "0.8.1"
->>>>>>> 8dce676d
 heck = "0.5"
 hypher = "0.1.4"
 icu_properties = { version = "1.4", features = ["serde"] }
@@ -105,12 +73,8 @@
 kurbo = "0.11"
 libfuzzer-sys = "0.4"
 lipsum = "0.9"
-<<<<<<< HEAD
-log = "0.4"
 md5 = "0.7"
-=======
 memchr = "2"
->>>>>>> 8dce676d
 miniz_oxide = "0.8"
 native-tls = "0.2"
 notify = "8"
