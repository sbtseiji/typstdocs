--- conflicted
+++ resolved
@@ -1,39 +1,57 @@
 ---
 description: |
-  加入 Typst 社区，与其他用户互助，并对 Typst 的未来发表你的意见。
+  Join the Typst community, get help from other users and have a say in the
+  future of Typst.
 ---
 
-# 社区
-嗨，欢迎来到社区页面！我们非常高兴你在这里。Typst 是一个早期初创公司开发的项目，目前还处于起步阶段，但如果没有像你这样对它感兴趣的人，它就没有意义。
+# Community
+Hey and welcome to the Community page! We're so glad you're here. Typst is
+developed by an early-stage startup and is still in its infancy, but it would be
+pointless without people like you who are interested in it.
 
-我们不仅希望听到你的声音，还希望为你提供讨论 Typst、排版、写作、科学和印刷术等各种主题的空间，让你可以与其他志同道合的人交流。
+We would love to not only hear from you but to also provide spaces where you can
+discuss any topic around Typst, typesetting, writing, the sciences, and
+typography with other likeminded people.
 
-目前，**我们想邀请你加入我们的 [Discord 服务器](https://discord.gg/2uDybryKPe)。** 该服务器对所有人开放。当然，你也非常欢迎与我们在社交媒体上联系
+For the time being, **we would like to invite you to our [Discord
+server](https://discord.gg/2uDybryKPe).** The server is open for everyone.
+Of course, you are also very welcome to connect with us on social media
 ([Twitter](https://twitter.com/typstapp/),
 [Instagram](https://instagram.com/typstapp/),
-[LinkedIn](https://linkedin.com/company/typst) 和
-[GitHub](https://github.com/typst))。
+[LinkedIn](https://linkedin.com/company/typst), and
+[GitHub](https://github.com/typst)).
 
-## 有什么可以分享的吗？ { #want-to-share }
-对于我们的社区，我们希望促进多样性和包容性。你可以发布关于任何你认为会吸引其他社区成员的主题，但如果你需要一点灵感，以下是一些想法：
+## What to share?
+For our community, we want to foster versatility and inclusivity. You are
+welcome to post about any topic that you think would interest other community
+members, but if you need a little inspiration, here are a few ideas:
 
-- 分享并讨论你对 Typst 中想看到的新功能或改进的想法和想法
-- 展示你使用 Typst 创建的文档，或分享你如何使用该平台的独特或创意方式
-- 分享可导入的文件或用于样式化文档的模板
-- 在使用 Typst 时提醒我们遇到的错误
+- Share and discuss your thoughts and ideas for new features or improvements
+  you'd like to see in Typst
+- Showcase documents you've created with Typst, or share any unique or creative
+  ways you've used the platform
+- Share importable files or templates that you use to style your documents
+- Alert us of bugs you encounter while using Typst
 
-## Beta 测试
-我们将于 2023 年 3 月 21 日开始公开测试我们的产品。Typst 编译器仍在积极开发中，随时可能发生重大变化。编译器在 [GitHub](https://github.com/typst/typst) 上开放开发。
+## Beta test
+We are starting a public beta test of our product on March 21st, 2023. The Typst
+compiler is still under active development and breaking changes can occur at any
+point. The compiler is developed in the open on
+[GitHub](https://github.com/typst/typst).
 
-当新功能可用时，我们将更新我们的 Discord 服务器成员和社交媒体关注者。我们还将向您更新大型功能的开发进度。
+We will update the members of our Discord server and our social media followers
+when new features become available. We'll also update you on the development
+progress of large features.
 
-## 如何支持 Typst { #support-typst }
-如果您想支持 Typst，有多种方法可以做到！您可以 [贡献代码](https://github.com/typst/typst) 或者，如果您的母语尚未支持，您还可以[翻译 Typst 中的字符串](https://github.com/search?q=repo%3Atypst%2Ftypst+impl+LocalName+for&type=code)。您还可以通过 [赞助我们！](https://github.com/sponsors/typst) 来帮助我们。有多种可重复赞助的等级可供选择，每个等级都附带一系列好处。无论您如何贡献，感谢您的支持！
+## How to support Typst { #support-typst }
+If you want to support Typst, there are multiple ways to do that! You can
+[contribute to the code](https://github.com/typst/typst) or
+[translate the strings in Typst](https://github.com/search?q=repo%3Atypst%2Ftypst+impl+LocalName+for&type=code)
+to your native language if it's not supported yet. You can also help us by
+[sponsoring us!](https://github.com/sponsors/typst) Multiple recurring
+sponsorship tiers are available and all of them come with a set of goodies.
+No matter how you contribute, thank you for your support!
 
-<<<<<<< HEAD
-## 社区规则 { #rules }
-我们希望将我们的社区打造成一个安全和包容的空间，面向所有人。因此，我们将不容忍任何性骚扰、性别歧视、政治攻击、侮辱性语言或人身侮辱、种族主义、曝光隐私和其他不当行为。我们承诺将移除违反这些规则的成员。如果您认为其他社区成员对您采取了不适当的行为，请[联系我们](https://typst.app/contact/)。所有投诉将得到及时和公正的审查和调查。
-=======
 ## Community Rules { #rules }
 We want to make our community a safe and inclusive space for everyone.
 Therefore, we will not tolerate any sexual harassment, sexism, political
@@ -42,9 +60,11 @@
 these rules. [Contact us](https://typst.app/contact/) if you think another
 community member acted inappropriately towards you. All complaints will be
 reviewed and investigated promptly and fairly.
->>>>>>> 2bf9f95d
 
-此外，我们的[隐私政策](https://typst.app/privacy/)适用于我们经营的所有社区空间，例如 Discord 服务器。请注意，各自服务的服务条款和隐私政策也适用。
+In addition, our [privacy policy](https://typst.app/privacy/) applies on all
+community spaces operated by us, such as the Discord server. Please also note
+that the terms of service and privacy policies of the respective services apply.
 
-## 再见！ { #see-you }
-再次感谢您了解 Typst。我们将非常高兴在我们的 [Discord 服务器](https://discord.gg/2uDybryKPe) 上见到你！+## See you soon! { #see-you }
+Thanks again for learning more about Typst. We would be delighted to meet you on
+our [Discord server](https://discord.gg/2uDybryKPe)!