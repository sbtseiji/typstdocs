--- conflicted
+++ resolved
@@ -47,11 +47,15 @@
 #value
 ```
 
-<<<<<<< HEAD
 重要なのは、作成時に `value` は中身を覗くことができない不透明な [content] になることです。それはどこかに配置されたときにのみ解決されます。なぜなら、そのときに初めてコンテキストが認識されるからです。コンテキスト式の本体は、それが配置される場所の数に応じて、0回、1回、または複数回評価される可能性があります。
 
-## 位置コンテキスト {#location-context}
-コンテキストはsetルールの値へのアクセスを与えてくれるだけではありません。私達が現在文書の _どこ_ にいるか、すなわち他の要素に対してどのような位置にいるか、またページ上で絶対的にどこにいるかを知ることもできます。この情報を使用して、異なる文書の部分間で非常に柔軟な相互作用を作リ出すことができます。これは、見出し番号、目次、または節見出しに依存するページヘッダーなどの機能を支えています。
+## Location context
+Context can not only give us access to set rule values. It can also let us know
+_where_ in the document we currently are, relative to other elements, and
+absolutely on the pages. We can use this information to create very flexible
+interactions between different document parts. This underpins features like
+heading numbering, the table of contents, or page headers dependant on section
+headings.
 
 [`counter.get`]($counter.get)のようないくつかの関数は、暗黙的に現在の位置にアクセスします。
 以下の例では、見出しカウンターの値を取得したいとします。
@@ -60,28 +64,6 @@
 この関数は、カウンターの値を解決するためにコンテキストから現在の位置にアクセスします。
 カウンターには複数のレベルがあり、`get`は解決された数値の配列を返します。
 したがって、以下の結果が得られます。
-=======
-Crucially, upon creation, `value` becomes opaque [content] that we cannot peek
-into. It can only be resolved when placed somewhere because only then the
-context is known. The body of a context expression may be evaluated zero, one,
-or multiple times, depending on how many different places it is put into.
-
-## Location context
-We've already seen that context gives us access to set rule values. But it can
-do more: It also lets us know _where_ in the document we currently are, relative
-to other elements, and absolutely on the pages. We can use this information to
-create very flexible interactions between different document parts. This
-underpins features like heading numbering, the table of contents, or page
-headers dependent on section headings.
-
-Some functions like [`counter.get`]($counter.get) implicitly access the current
-location. In the example below, we want to retrieve the value of the heading
-counter. Since it changes throughout the document, we need to first enter a
-context expression. Then, we use `get` to retrieve the counter's current value.
-This function accesses the current location from the context to resolve the
-counter value. Counters have multiple levels and `get` returns an array with the
-resolved numbers. Thus, we get the following result:
->>>>>>> 737895d7
 
 ```example
 #set heading(numbering: "1.")
