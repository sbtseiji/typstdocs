---
description: 使用 Typst 的脚本功能使得文档更加自动化。
---

# 脚本

Typst 内置了一个强大的脚本语言。可以使用代码自动生成文档，生成丰富多彩的样式。
下面是关于脚本语言的综述。

## 表达式 { #expressions }

Typst 里面，标记和代码相互交融在一起。
除了最常用的文档元素，其他所有均是由 _函数_ 生成。
为了尽可能的便利，Typst 设计了精巧的语法，用来将代码嵌入在标记中：用 `#`(井号) 来引入一个代码表达式，
表达式结束后，再恢复到正常的标记语法解析。
有些字符能够使其后字符继续解析为表达式，如果想将其解释为文本，可以用分号(`;`)来强制结束表达式解析。

```example
#emph[Hello] \
#emoji.face \
#"hello".len()
```

<<<<<<< HEAD
上面示例展示了一些用到的表达式，
有[函数调用]($function)，
[字段访问]($scripting/#fields)，
[方法调用]($scripting/#methods)。
本章余下部分讲解更多类型表达式。
有几种表达式与井号语法不一致（比如二元运算表达式），
如果需要插入标记模式中，需要使用圆括号，比如 `[#(1+2)]`。

## 块 { #blocks }
为了架构代码以及将标记嵌入代码中，Typst 设计了两种 _块_：

- **代码块：** `{{ let x = 1; x + 2 }}` \
  编写代码时，一个计算过程可能需要分解为多个语句，创建多个中间变量，等等。
  可以将多个表达式组成一个代码块，就像一个表达式一样。在代码块中，多个表达式由换行符或者分号分割。
  其中每个表达式的输出值被合并起来，作为代码块的值。
  有些表达式没有有用的输出，比如 `{let}` 绑定返回 `{none}`，与其他值合并，没有任何效果。

- **文档内容块** `{[*Hey* there!]}` \
  使用文档内容块，可以将标记/文档内容作为可编程值，存储到变量，传送给[函数]($function)。
  文档内容块由方括号包裹，可以包含任何标记。
  一个文档内容块产生一个 [content 类型]($content)的值。
  文档内容块可以后缀参数形式任意多个传递给函数，就是说，`{list[A][B]}` 等效于 `{list([A], [B])}`。

文档内容块和代码块可以相互内嵌，下面示例中，`{[hello]}` 与 `{a + [ the ] + b}` 合并，生成 `{[hello from the *world*]}`。

=======
The example above shows a few of the available expressions, including
[function calls]($function), [field accesses]($scripting/#fields), and
[method calls]($scripting/#methods). More kinds of expressions are
discussed in the remainder of this chapter. A few kinds of expressions are not
compatible with the hash syntax (e.g. binary operator expressions). To embed
these into markup, you can use parentheses, as in `[#(1 + 2)]`.

## Blocks
To structure your code and embed markup into it, Typst provides two kinds of
_blocks:_

- **Code block:** `{{ let x = 1; x + 2 }}` \
  When writing code, you'll probably want to split up your computation into
  multiple statements, create some intermediate variables and so on. Code blocks
  let you write multiple expressions where one is expected. The individual
  expressions in a code block should be separated by line breaks or semicolons.
  The output values of the individual expressions in a code block are joined to
  determine the block's value. Expressions without useful output, like `{let}`
  bindings yield `{none}`, which can be joined with any value without effect.

- **Content block:** `{[*Hey* there!]}` \
  With content blocks, you can handle markup/content as a programmatic value,
  store it in variables and pass it to [functions]($function). Content
  blocks are delimited by square brackets and can contain arbitrary markup. A
  content block results in a value of type [content]. An arbitrary number of
  content blocks can be passed as trailing arguments to functions. That is,
  `{list([A], [B])}` is equivalent to `{list[A][B]}`.

Content and code blocks can be nested arbitrarily. In the example below,
`{[hello ]}` is joined with the output of  `{a + [ the ] + b}` yielding
`{[hello from the *world*]}`.
>>>>>>> 2bf9f95d

```example
#{
  let a = [from]
  let b = [*world*]
  [hello ]
  a + [ the ] + b
}
```

## 绑定和解构 { #bindings }

上面已经展示，变量由 `{let}` 绑定定义。
= 符号后表达式的值被赋值给变量，这里赋值可以被省略，如果没有赋值，变量会初始化为 `{none}`。
`{let}` 关键词也可以用来生成一个[自定义的有名函数]($function/#definitions)。
let 绑定的变量可以在接下来的块中或者文档中被访问。

```example
#let name = "Typst"
This is #name's documentation.
It explains #name.

#let add(x, y) = x + y
Sum is #add(2, 3).
```

let 绑定也常用来解构[数组]($array)和[字典]($dictionary)，
解构时，等号左边的形式需要与数组或字典相似，
`..` 模式操作符只可被使用一次，用来指代数组或字典剩余的条目。

```example
#let (x, y) = (1, 2)
The coordinates are #x, #y.

#let (a, .., b) = (1, 2, 3, 4)
The first element is #a.
The last element is #b.

#let books = (
  Shakespeare: "Hamlet",
  Homer: "The Odyssey",
  Austen: "Persuasion",
)

#let (Austen,) = books
Austen wrote #Austen.

#let (Homer: h) = books
Homer wrote #h.

#let (Homer, ..other) = books
#for (author, title) in other [
  #author wrote #title.
]
```

在解构匹配模式中，可以使用 _ 下划线来丢弃一个元素。

```example
#let (_, y, _) = (1, 2, 3)
The y coordinate is #y.
```

解构形式也可用于函数的参数列表中...

```example
#let left = (2, 4, 5)
#let right = (3, 2, 6)
#left.zip(right).map(
  ((a,b)) => a + b
)
```

... 和普通赋值的左半部分，这通常用于交换两个变量的值。

```example
#{
  let a = 1
  let b = 2
  (a, b) = (b, a)
  [a = #a, b = #b]
}
```

## 条件控制 { #conditionals }

使用条件控制语句，可以根据某种条件是否满足，来展示或计算不同的事情。
Typst 设计了 `{if}`, `{else if}`, `{else}` 表达式。
当条件值为 `{true}` 时，条件语句会返回 if 从句的值，否则返回 else 从句的值。

```example
#if 1 < 2 [
  This is shown
] else [
  This is not.
]
```

每个分支从句可以写为语句块或者文档内容块。

- `{if condition {..}}`
- `{if condition [..]}`
- `{if condition [..] else {..}}`
- `{if condition [..] else if condition {..} else [..]}`

## 循环控制 { #loops }

使用循环控制语句，可以反复的显示文档内容或者计算。
Typst 支持两种循环控制： `{for}` 循环和 `{while}` 循环。
`{for}` 循环用来遍历特定集合，`{while}` 循环根据某条件是否满足来决定是否再次迭代循环。
和块类似，循环结构 _合并_ 每一次迭代循环的结果。

下面示例中，for 循环生成了三句话，然后将其合并成一个文档内容。
while 循环生成数个长度为1的数组，然后将其合并成一个大数组。

```example
#for c in "ABC" [
  #c is a letter.
]

#let n = 2
#while n < 10 {
  n = (n * 2) - 1
  (n,)
}
```

for 循环可以遍历多种集合：

<<<<<<< HEAD
- `{for letter in "abc" {..}}` \
  遍历[字符串]($str)的每个字符。
  （专业的说，是遍历字符串的每个形位符，大多时候，一个形位符对应一个字符/码位，
  然而，有些表情标记符号由多个码位组成，但它仍然是一个形位符）。

- `{for value in array {..}}` \
  遍历[数组]($array)中的条目。[let 绑定]($scripting/#bindings)中的解构语法也可使用于此。

- `{for pair in dict {..}}` \
  遍历[字典]($dictionary)的键值对。键值对也可以用 `{for (key, value) in dict {..}}` 语法解构。
=======
- `{for value in array {..}}` \
  Iterates over the items in the [array]. The destructuring syntax described in
  [Let binding]($scripting/#bindings) can also be used here.

- `{for pair in dict {..}}` \
  Iterates over the key-value pairs of the [dictionary]. The pairs can also be
  destructured by using `{for (key, value) in dict {..}}`. It is more efficient
  than `{for pair in dict.pairs() {..}}` because it doesn't create a temporary
  array of all key-value pairs.

- `{for letter in "abc" {..}}` \
  Iterates over the characters of the [string]($str). Technically, it iterates
  over the grapheme clusters of the string. Most of the time, a grapheme cluster
  is just a single codepoint. However, a grapheme cluster could contain multiple
  codepoints, like a flag emoji.

- `{for byte in bytes("😀") {..}}` \
  Iterates over the [bytes], which can be converted from a [string]($str) or
  [read] from a file without encoding. Each byte value is an [integer]($int)
  between `{0}` and `{255}`.
>>>>>>> 2bf9f95d

Typst 用 `{break}` 和 `{continue}` 语句来控制循环的执行，
`{break}` 用来跳出循环，`{continue}` 用来提前结束本次循环，然后执行下一次循环。

```example
#for letter in "abc nope" {
  if letter == " " {
    break
  }

  letter
}
```
循环体可以是代码块，也可以是文档内容块：

- `{for .. in collection {..}}`
- `{for .. in collection [..]}`
- `{while condition {..}}`
- `{while condition [..]}`

<<<<<<< HEAD
## 字段 { #fields }
可以使用 _点号_ 来访问一个值的字段，这个值可以是：
- 有特定键的[字典]($dictionary)，
- 有变体的[符号]($symbol)，
- 有定义的[模块]($module)，
- 有特定字段的[文档元素]($content)，可访问的字段与文档元素的[构造函数]($function/#element-functions)参数相匹配。
=======
## Fields
You can use _dot notation_ to access fields on a value. The value in question
can be either:
- a [dictionary] that has the specified key,
- a [symbol] that has the specified modifier,
- a [module] containing the specified definition,
- [content] consisting of an element that has the specified field. The
  available fields match the arguments of the
  [element function]($function/#element-functions) that were given when the
  element was constructed.
>>>>>>> 2bf9f95d

```example
#let dict = (greet: "Hello")
#dict.greet \
#emoji.face

#let it = [= Heading]
#it.body \
#it.depth
```

## Methods
A _method call_ is a convenient way to call a function that is scoped to a
value's [type]. For example, we can call the [`str.len`]($str.len) function in
the following two equivalent ways:

```example
#str.len("abc") is the same as
#"abc".len()
```

The structure of a method call is `{value.method(..args)}` and its equivalent
full function call is `{type(value).method(value, ..args)}`. The documentation
of each type lists it's scoped functions. You cannot currently define your own
methods.

```example
#let array = (1, 2, 3, 4)
#array.pop() \
#array.len() \

#("a, b, c"
    .split(", ")
    .join[ --- ])

#"abc".len() is the same as
#str.len("abc")
```

There are a few special functions that modify the value they are called on (e.g.
[`array.push`]($array.push)). These functions _must_ be called in method form.
In some cases, when the method is only called for its side effect, its return
value should be ignored (and not participate in joining). The canonical way to
discard a value is with a let binding: `{let _ = array.remove(1)}`.

## 模块 { #modules }

<<<<<<< HEAD
一个 Typst 工程项目可以拆解为多个 _模块_ 文件。
一个模块可以使用多种方式引用其他模块的文档内容和定义。

- **插入：** `{include "bar.typ"}` \
  计算 `bar.typ` 路径文件，返回其[文档内容]($content)结果。

- **导入：** `{import "bar.typ"}` \
  在路径 `bar.typ` 处加载文档并插入结果
  [模块]($module) 作为 `bar` 进入当前范围（不带后缀拓展名的文档名）。您可以使用 `as` 关键字重命名导入的模块：
  `{import "bar.typ" as baz}`
=======
- **Including:** `{include "bar.typ"}` \
  Evaluates the file at the path `bar.typ` and returns the resulting [content].

- **Import:** `{import "bar.typ"}` \
  Evaluates the file at the path `bar.typ` and inserts the resulting [module]
  into the current scope as `bar` (filename without extension). You can use the
  `as` keyword to rename the imported module: `{import "bar.typ" as baz}`
>>>>>>> 2bf9f95d

- **Import items:** `{import "bar.typ": a, b}` \
  Evaluates the file at the path `bar.typ`, extracts the values of the variables
  `a` and `b` (that need to be defined in `bar.typ`, e.g. through `{let}`
  bindings) and defines them in the current file. Replacing `a, b` with `*`
  loads all variables defined in a module. You can use the `as` keyword to
  rename the individual items: `{import "bar.typ": a as one, b as two}`

- **导入项目:** `{import "bar.typ": a, b}` \
  加载路径为 `bar.typ` 的文档，提取变量
  `a` 和 `b` (需要在 `bar.typ` 中定义，例如通过 `{let}`
  绑定) 的值，并在当前文档中定义它们。将 `a, b` 替换为 `*`
  可以加载模块中定义的所有变量。您可以使用 `as` 关键字来
  重命名各个项目: `{import "bar.typ": a as one, b as two}`

除了使用路径，也可以使用 [模块值]($module)，如下面示例：

```example
#import emoji: face
#face.grin
```

## 包 { #packages }
可以创建并导入 Typst _包_，在多个工程项目中进行复用。
一个包的导入需有三部分指定：包命名空间，包名称，包版本号。

```example
>>> #let add(x, y) = x + y
<<< #import "@preview/example:0.1.0": add
#add(2, 7)
```

<<<<<<< HEAD
`preview` 包命名空间包含了 Typst 社区分享的包。可以在 [package]($packages) 章节搜索可用的社区分享包。

在本地使用 Typst 时，可以创建本地包。更多详情参考 [包仓库](https://github.com/typst/packages)。
=======
The `preview` namespace contains packages shared by the community. You can find
all available community packages on [Typst Universe]($universe).
>>>>>>> 2bf9f95d

## 操作符 { #operators }

下表类出了所有一元和二元操作符的作用、参数数量(一元、二元)和优先级（优先级越高，越优先执行)

| 操作符   | 作用说明                           | 参数数量  | 优先级 |
|:----------:|---------------------------------|:------:|:----------:|
|  `{-}`     | 负号                            | 一元  |     7      |
|  `{+}`     | 正号，无作用，仅仅为了对称性      | 一元  |     7      |
|  `{*}`     | 乘号                            | 二元 |     6      |
|  `{/}`     | 除号                            | 二元 |     6      |
|  `{+}`     | 加号                            | 二元 |     5      |
|  `{-}`     | 减号                            | 二元 |     5      |
|  `{==}`    | 等号                            | 二元 |     4      |
|  `{!=}`    | 不等于号                        | 二元 |     4      |
|  `{<}`     | 小于号                          | 二元 |     4      |
|  `{<=}`    | 小于等于号                      | 二元 |     4      |
|  `{>}`     | 大于号                         | 二元 |     4      |
|  `{>=}`    | 大于等于号                     | 二元 |     4      |
|  `{in}`    | 属于                          | 二元 |     4      |
| `{not in}` | 不属于                        | 二元 |     4      |
|  `{not}`   | 逻辑非                        | 一元  |     3      |
|  `{and}`   | 短路式逻辑并                   | 二元 |     3      |
|  `{or}`    | 短路式逻辑或                   | 二元 |     2      |
|  `{=}`     | 赋值                          | 二元 |     1      |
|  `{+=}`    | 相加赋值                      | 二元 |     1      |
|  `{-=}`    | 相减赋值                      | 二元 |     1      |
|  `{*=}`    | 相乘赋值                      | 二元 |     1      |
|  `{/=}`    | 相除赋值                      | 二元 |     1      |

[semver]: https://semver.org/<|MERGE_RESOLUTION|>--- conflicted
+++ resolved
@@ -1,19 +1,20 @@
 ---
-description: 使用 Typst 的脚本功能使得文档更加自动化。
+description: Automate your document with Typst's scripting capabilities.
 ---
 
-# 脚本
-
-Typst 内置了一个强大的脚本语言。可以使用代码自动生成文档，生成丰富多彩的样式。
-下面是关于脚本语言的综述。
-
-## 表达式 { #expressions }
-
-Typst 里面，标记和代码相互交融在一起。
-除了最常用的文档元素，其他所有均是由 _函数_ 生成。
-为了尽可能的便利，Typst 设计了精巧的语法，用来将代码嵌入在标记中：用 `#`(井号) 来引入一个代码表达式，
-表达式结束后，再恢复到正常的标记语法解析。
-有些字符能够使其后字符继续解析为表达式，如果想将其解释为文本，可以用分号(`;`)来强制结束表达式解析。
+# Scripting
+Typst embeds a powerful scripting language. You can automate your documents and
+create more sophisticated styles with code. Below is an overview over the
+scripting concepts.
+
+## Expressions
+In Typst, markup and code are fused into one. All but the most common elements
+are created with _functions._ To make this as convenient as possible, Typst
+provides compact syntax to embed a code expression into markup: An expression is
+introduced with a hash (`#`) and normal markup parsing resumes after the
+expression is finished. If a character would continue the expression but should
+be interpreted as text, the expression can forcibly be ended with a semicolon
+(`;`).
 
 ```example
 #emph[Hello] \
@@ -21,33 +22,6 @@
 #"hello".len()
 ```
 
-<<<<<<< HEAD
-上面示例展示了一些用到的表达式，
-有[函数调用]($function)，
-[字段访问]($scripting/#fields)，
-[方法调用]($scripting/#methods)。
-本章余下部分讲解更多类型表达式。
-有几种表达式与井号语法不一致（比如二元运算表达式），
-如果需要插入标记模式中，需要使用圆括号，比如 `[#(1+2)]`。
-
-## 块 { #blocks }
-为了架构代码以及将标记嵌入代码中，Typst 设计了两种 _块_：
-
-- **代码块：** `{{ let x = 1; x + 2 }}` \
-  编写代码时，一个计算过程可能需要分解为多个语句，创建多个中间变量，等等。
-  可以将多个表达式组成一个代码块，就像一个表达式一样。在代码块中，多个表达式由换行符或者分号分割。
-  其中每个表达式的输出值被合并起来，作为代码块的值。
-  有些表达式没有有用的输出，比如 `{let}` 绑定返回 `{none}`，与其他值合并，没有任何效果。
-
-- **文档内容块** `{[*Hey* there!]}` \
-  使用文档内容块，可以将标记/文档内容作为可编程值，存储到变量，传送给[函数]($function)。
-  文档内容块由方括号包裹，可以包含任何标记。
-  一个文档内容块产生一个 [content 类型]($content)的值。
-  文档内容块可以后缀参数形式任意多个传递给函数，就是说，`{list[A][B]}` 等效于 `{list([A], [B])}`。
-
-文档内容块和代码块可以相互内嵌，下面示例中，`{[hello]}` 与 `{a + [ the ] + b}` 合并，生成 `{[hello from the *world*]}`。
-
-=======
 The example above shows a few of the available expressions, including
 [function calls]($function), [field accesses]($scripting/#fields), and
 [method calls]($scripting/#methods). More kinds of expressions are
@@ -79,7 +53,6 @@
 Content and code blocks can be nested arbitrarily. In the example below,
 `{[hello ]}` is joined with the output of  `{a + [ the ] + b}` yielding
 `{[hello from the *world*]}`.
->>>>>>> 2bf9f95d
 
 ```example
 #{
@@ -90,12 +63,13 @@
 }
 ```
 
-## 绑定和解构 { #bindings }
-
-上面已经展示，变量由 `{let}` 绑定定义。
-= 符号后表达式的值被赋值给变量，这里赋值可以被省略，如果没有赋值，变量会初始化为 `{none}`。
-`{let}` 关键词也可以用来生成一个[自定义的有名函数]($function/#definitions)。
-let 绑定的变量可以在接下来的块中或者文档中被访问。
+## Bindings and Destructuring { #bindings }
+As already demonstrated above, variables can be defined with `{let}` bindings.
+The variable is assigned the value of the expression that follows the `=` sign.
+The assignment of a value is optional, if no value is assigned, the variable
+will be initialized as `{none}`. The `{let}` keyword can also be used to create
+a [custom named function]($function/#defining-functions). Let bindings can be
+accessed for the rest of the containing block or document.
 
 ```example
 #let name = "Typst"
@@ -106,9 +80,11 @@
 Sum is #add(2, 3).
 ```
 
-let 绑定也常用来解构[数组]($array)和[字典]($dictionary)，
-解构时，等号左边的形式需要与数组或字典相似，
-`..` 模式操作符只可被使用一次，用来指代数组或字典剩余的条目。
+Let bindings can also be used to destructure [arrays]($array) and
+[dictionaries]($dictionary). In this case, the left-hand side of the
+assignment should mirror an array or dictionary. The `..` operator can be used
+once in the pattern to collect the remainder of the array's or dictionary's
+items.
 
 ```example
 #let (x, y) = (1, 2)
@@ -136,14 +112,14 @@
 ]
 ```
 
-在解构匹配模式中，可以使用 _ 下划线来丢弃一个元素。
+You can use the underscore to discard elements in a destructuring pattern:
 
 ```example
 #let (_, y, _) = (1, 2, 3)
 The y coordinate is #y.
 ```
 
-解构形式也可用于函数的参数列表中...
+Destructuring also work in argument lists of functions ...
 
 ```example
 #let left = (2, 4, 5)
@@ -153,7 +129,8 @@
 )
 ```
 
-... 和普通赋值的左半部分，这通常用于交换两个变量的值。
+... and on the left-hand side of normal assignments. This can be useful to
+swap variables among other things.
 
 ```example
 #{
@@ -164,11 +141,12 @@
 }
 ```
 
-## 条件控制 { #conditionals }
-
-使用条件控制语句，可以根据某种条件是否满足，来展示或计算不同的事情。
-Typst 设计了 `{if}`, `{else if}`, `{else}` 表达式。
-当条件值为 `{true}` 时，条件语句会返回 if 从句的值，否则返回 else 从句的值。
+## Conditionals
+With a conditional, you can display or compute different things depending on
+whether some condition is fulfilled. Typst supports `{if}`, `{else if}` and
+`{else}` expression. When the condition evaluates to `{true}`, the conditional
+yields the value resulting from the if's body, otherwise yields the value
+resulting from the else's body.
 
 ```example
 #if 1 < 2 [
@@ -178,22 +156,23 @@
 ]
 ```
 
-每个分支从句可以写为语句块或者文档内容块。
+Each branch can have a code or content block as its body.
 
 - `{if condition {..}}`
 - `{if condition [..]}`
 - `{if condition [..] else {..}}`
 - `{if condition [..] else if condition {..} else [..]}`
 
-## 循环控制 { #loops }
-
-使用循环控制语句，可以反复的显示文档内容或者计算。
-Typst 支持两种循环控制： `{for}` 循环和 `{while}` 循环。
-`{for}` 循环用来遍历特定集合，`{while}` 循环根据某条件是否满足来决定是否再次迭代循环。
-和块类似，循环结构 _合并_ 每一次迭代循环的结果。
-
-下面示例中，for 循环生成了三句话，然后将其合并成一个文档内容。
-while 循环生成数个长度为1的数组，然后将其合并成一个大数组。
+## Loops
+With loops, you can repeat content or compute something iteratively. Typst
+supports two types of loops: `{for}` and `{while}` loops. The former iterate
+over a specified collection whereas the latter iterate as long as a condition
+stays fulfilled. Just like blocks, loops _join_ the results from each iteration
+into one value.
+
+In the example below, the three sentences created by the for loop join together
+into a single content value and the length-1 arrays in the while loop join
+together into one larger array.
 
 ```example
 #for c in "ABC" [
@@ -207,20 +186,8 @@
 }
 ```
 
-for 循环可以遍历多种集合：
-
-<<<<<<< HEAD
-- `{for letter in "abc" {..}}` \
-  遍历[字符串]($str)的每个字符。
-  （专业的说，是遍历字符串的每个形位符，大多时候，一个形位符对应一个字符/码位，
-  然而，有些表情标记符号由多个码位组成，但它仍然是一个形位符）。
-
-- `{for value in array {..}}` \
-  遍历[数组]($array)中的条目。[let 绑定]($scripting/#bindings)中的解构语法也可使用于此。
-
-- `{for pair in dict {..}}` \
-  遍历[字典]($dictionary)的键值对。键值对也可以用 `{for (key, value) in dict {..}}` 语法解构。
-=======
+For loops can iterate over a variety of collections:
+
 - `{for value in array {..}}` \
   Iterates over the items in the [array]. The destructuring syntax described in
   [Let binding]($scripting/#bindings) can also be used here.
@@ -241,10 +208,10 @@
   Iterates over the [bytes], which can be converted from a [string]($str) or
   [read] from a file without encoding. Each byte value is an [integer]($int)
   between `{0}` and `{255}`.
->>>>>>> 2bf9f95d
-
-Typst 用 `{break}` 和 `{continue}` 语句来控制循环的执行，
-`{break}` 用来跳出循环，`{continue}` 用来提前结束本次循环，然后执行下一次循环。
+
+To control the execution of the loop, Typst provides the `{break}` and
+`{continue}` statements. The former performs an early exit from the loop while
+the latter skips ahead to the next iteration of the loop.
 
 ```example
 #for letter in "abc nope" {
@@ -255,21 +222,14 @@
   letter
 }
 ```
-循环体可以是代码块，也可以是文档内容块：
+
+The body of a loop can be a code or content block:
 
 - `{for .. in collection {..}}`
 - `{for .. in collection [..]}`
 - `{while condition {..}}`
 - `{while condition [..]}`
 
-<<<<<<< HEAD
-## 字段 { #fields }
-可以使用 _点号_ 来访问一个值的字段，这个值可以是：
-- 有特定键的[字典]($dictionary)，
-- 有变体的[符号]($symbol)，
-- 有定义的[模块]($module)，
-- 有特定字段的[文档元素]($content)，可访问的字段与文档元素的[构造函数]($function/#element-functions)参数相匹配。
-=======
 ## Fields
 You can use _dot notation_ to access fields on a value. The value in question
 can be either:
@@ -280,7 +240,6 @@
   available fields match the arguments of the
   [element function]($function/#element-functions) that were given when the
   element was constructed.
->>>>>>> 2bf9f95d
 
 ```example
 #let dict = (greet: "Hello")
@@ -326,20 +285,11 @@
 value should be ignored (and not participate in joining). The canonical way to
 discard a value is with a let binding: `{let _ = array.remove(1)}`.
 
-## 模块 { #modules }
-
-<<<<<<< HEAD
-一个 Typst 工程项目可以拆解为多个 _模块_ 文件。
-一个模块可以使用多种方式引用其他模块的文档内容和定义。
-
-- **插入：** `{include "bar.typ"}` \
-  计算 `bar.typ` 路径文件，返回其[文档内容]($content)结果。
-
-- **导入：** `{import "bar.typ"}` \
-  在路径 `bar.typ` 处加载文档并插入结果
-  [模块]($module) 作为 `bar` 进入当前范围（不带后缀拓展名的文档名）。您可以使用 `as` 关键字重命名导入的模块：
-  `{import "bar.typ" as baz}`
-=======
+## Modules
+You can split up your Typst projects into multiple files called _modules._ A
+module can refer to the content and definitions of another module in multiple
+ways:
+
 - **Including:** `{include "bar.typ"}` \
   Evaluates the file at the path `bar.typ` and returns the resulting [content].
 
@@ -347,7 +297,6 @@
   Evaluates the file at the path `bar.typ` and inserts the resulting [module]
   into the current scope as `bar` (filename without extension). You can use the
   `as` keyword to rename the imported module: `{import "bar.typ" as baz}`
->>>>>>> 2bf9f95d
 
 - **Import items:** `{import "bar.typ": a, b}` \
   Evaluates the file at the path `bar.typ`, extracts the values of the variables
@@ -356,23 +305,18 @@
   loads all variables defined in a module. You can use the `as` keyword to
   rename the individual items: `{import "bar.typ": a as one, b as two}`
 
-- **导入项目:** `{import "bar.typ": a, b}` \
-  加载路径为 `bar.typ` 的文档，提取变量
-  `a` 和 `b` (需要在 `bar.typ` 中定义，例如通过 `{let}`
-  绑定) 的值，并在当前文档中定义它们。将 `a, b` 替换为 `*`
-  可以加载模块中定义的所有变量。您可以使用 `as` 关键字来
-  重命名各个项目: `{import "bar.typ": a as one, b as two}`
-
-除了使用路径，也可以使用 [模块值]($module)，如下面示例：
+Instead of a path, you can also use a [module value]($module), as shown in the
+following example:
 
 ```example
 #import emoji: face
 #face.grin
 ```
 
-## 包 { #packages }
-可以创建并导入 Typst _包_，在多个工程项目中进行复用。
-一个包的导入需有三部分指定：包命名空间，包名称，包版本号。
+## Packages
+To reuse building blocks across projects, you can also create and import Typst
+_packages._ A package import is specified as a triple of a namespace, a name,
+and a version.
 
 ```example
 >>> #let add(x, y) = x + y
@@ -380,42 +324,40 @@
 #add(2, 7)
 ```
 
-<<<<<<< HEAD
-`preview` 包命名空间包含了 Typst 社区分享的包。可以在 [package]($packages) 章节搜索可用的社区分享包。
-
-在本地使用 Typst 时，可以创建本地包。更多详情参考 [包仓库](https://github.com/typst/packages)。
-=======
 The `preview` namespace contains packages shared by the community. You can find
 all available community packages on [Typst Universe]($universe).
->>>>>>> 2bf9f95d
-
-## 操作符 { #operators }
-
-下表类出了所有一元和二元操作符的作用、参数数量(一元、二元)和优先级（优先级越高，越优先执行)
-
-| 操作符   | 作用说明                           | 参数数量  | 优先级 |
+
+If you are using Typst locally, you can also create your own system-local
+packages. For more details on this, see the
+[package repository](https://github.com/typst/packages).
+
+## Operators
+The following table lists all available unary and binary operators with effect,
+arity (unary, binary) and precedence level (higher binds stronger).
+
+| Operator   | Effect                          | Arity  | Precedence |
 |:----------:|---------------------------------|:------:|:----------:|
-|  `{-}`     | 负号                            | 一元  |     7      |
-|  `{+}`     | 正号，无作用，仅仅为了对称性      | 一元  |     7      |
-|  `{*}`     | 乘号                            | 二元 |     6      |
-|  `{/}`     | 除号                            | 二元 |     6      |
-|  `{+}`     | 加号                            | 二元 |     5      |
-|  `{-}`     | 减号                            | 二元 |     5      |
-|  `{==}`    | 等号                            | 二元 |     4      |
-|  `{!=}`    | 不等于号                        | 二元 |     4      |
-|  `{<}`     | 小于号                          | 二元 |     4      |
-|  `{<=}`    | 小于等于号                      | 二元 |     4      |
-|  `{>}`     | 大于号                         | 二元 |     4      |
-|  `{>=}`    | 大于等于号                     | 二元 |     4      |
-|  `{in}`    | 属于                          | 二元 |     4      |
-| `{not in}` | 不属于                        | 二元 |     4      |
-|  `{not}`   | 逻辑非                        | 一元  |     3      |
-|  `{and}`   | 短路式逻辑并                   | 二元 |     3      |
-|  `{or}`    | 短路式逻辑或                   | 二元 |     2      |
-|  `{=}`     | 赋值                          | 二元 |     1      |
-|  `{+=}`    | 相加赋值                      | 二元 |     1      |
-|  `{-=}`    | 相减赋值                      | 二元 |     1      |
-|  `{*=}`    | 相乘赋值                      | 二元 |     1      |
-|  `{/=}`    | 相除赋值                      | 二元 |     1      |
+|  `{-}`     | Negation                        | Unary  |     7      |
+|  `{+}`     | No effect (exists for symmetry) | Unary  |     7      |
+|  `{*}`     | Multiplication                  | Binary |     6      |
+|  `{/}`     | Division                        | Binary |     6      |
+|  `{+}`     | Addition                        | Binary |     5      |
+|  `{-}`     | Subtraction                     | Binary |     5      |
+|  `{==}`    | Check equality                  | Binary |     4      |
+|  `{!=}`    | Check inequality                | Binary |     4      |
+|  `{<}`     | Check less-than                 | Binary |     4      |
+|  `{<=}`    | Check less-than or equal        | Binary |     4      |
+|  `{>}`     | Check greater-than              | Binary |     4      |
+|  `{>=}`    | Check greater-than or equal     | Binary |     4      |
+|  `{in}`    | Check if in collection          | Binary |     4      |
+| `{not in}` | Check if not in collection      | Binary |     4      |
+|  `{not}`   | Logical "not"                   | Unary  |     3      |
+|  `{and}`   | Short-circuiting logical "and"  | Binary |     3      |
+|  `{or}`    | Short-circuiting logical "or    | Binary |     2      |
+|  `{=}`     | Assignment                      | Binary |     1      |
+|  `{+=}`    | Add-Assignment                  | Binary |     1      |
+|  `{-=}`    | Subtraction-Assignment          | Binary |     1      |
+|  `{*=}`    | Multiplication-Assignment       | Binary |     1      |
+|  `{/=}`    | Division-Assignment             | Binary |     1      |
 
 [semver]: https://semver.org/